# frozen_string_literal: true

source 'https://rubygems.org'

gem 'activerecord-import'
gem 'activerecord-session_store'
gem 'aws-sdk-cloudwatchlogs', '~> 1'
gem 'aws-sdk-pinpoint', '~> 1'
gem 'aws-sdk-s3', '~> 1'
gem 'aws-sdk-sns', '~> 1'
gem 'bootsnap'
gem 'country_select', '~> 8.0'
gem 'crass', '~> 1.0.4'
gem 'daemons'
gem 'dalli'
gem 'delayed_job'
gem 'delayed_job_active_record'
gem 'delayed_job_recurring'
gem 'devise', '>= 4.6.1'
gem 'devise-two-factor'
gem 'dicom'
gem 'jquery-fileupload-rails', '0.4.7'
gem 'jquery-rails'
gem 'kramdown'
gem 'kramdown-parser-gfm'
gem 'mime-types'
gem 'mini_portile2', '2.8.0' # attempt to fix issue with mini_portile2 not being installed to vendor/cache during build
gem 'nokogiri', '1.13.9'
gem 'pg', '~> 1.4', '>= 1.4.3'
<<<<<<< HEAD
gem 'webpacker'

=======
>>>>>>> bdbf7719

# puma has been moved to all environments and will be included in the production packaging
# this allows EB to run with the latest version of puma, without breaking if the preinstalled version
# is lower or has different dependencies.
# For this to work, Procfile must call puma with `bundle exec`
gem 'puma', '~> 6.0'

<<<<<<< HEAD
gem 'rails', '~> 6.0', '>= 6.0.6'
=======
gem 'rails', '~> 5.2', '>= 5.2.8.1'
>>>>>>> bdbf7719
gem 'redcap', git: 'https://github.com/consected/redcap.git'
# for development, replace with with:
# gem 'redcap', path: '../redcap'
gem 'rqrcode'
gem 'rubyzip'
gem 'simple_token_authentication', '~> 1.0', git: 'https://github.com/philayres/simple_token_authentication.git'
gem 'strong_password', '~> 0.0.5'
gem 'syslog-logger'

group :development do
  gem 'flog', '~> 4.6', '>= 4.6.4'
  gem 'listen', '~> 3.7', '>= 3.7.1'
  # gem 'memory_profiler'
  # gem 'rack-mini-profiler'
  gem 'solargraph'
  gem 'solargraph-rails', '~> 0.2.0'
  gem 'web-console'
end

group :development, :test do
  # Call 'byebug' anywhere in the code to stop execution and get a debugger console
  gem 'brakeman', require: false
  gem 'bundler-audit'
  gem 'byebug', '~> 11.1', '>= 11.1.3'
  gem 'debase'
  gem 'parallel_tests', '3.8.1'
  gem 'readapt'
  gem 'rspec-rails'
  gem 'ruby-debug-ide'
  gem 'spring'
  gem 'spring-commands-parallel-tests'
end

group :test do
<<<<<<< HEAD
  gem 'capybara', '~> 2.18'
  # gem 'capybara', '~> 3.36'
=======
  gem 'capybara'
>>>>>>> bdbf7719
  gem 'database_cleaner'
  # gem 'database_cleaner', '~> 2.0', '>= 2.0.1'
  gem 'rails-controller-testing'
<<<<<<< HEAD
  gem 'selenium-webdriver', '3.4.4'
  # gem 'selenium-webdriver', '4.1'
=======
  gem 'selenium-webdriver'

>>>>>>> bdbf7719
  gem 'shoulda-matchers', '~> 5.1'
  gem 'simplecov'
  gem 'simplecov-console'
  gem 'spring-commands-rspec'
  gem 'webmock'
end

group :development, :production, :assets do
  gem 'execjs'
  gem 'sass-rails', '~> 5.1'
<<<<<<< HEAD
=======
  gem 'therubyracer'
>>>>>>> bdbf7719
  # gem 'mini_racer', github: 'rubyjs/mini_racer', branch: 'refs/pull/186/head'
  gem 'uglifier', '>= 1.3.0'
end<|MERGE_RESOLUTION|>--- conflicted
+++ resolved
@@ -27,11 +27,9 @@
 gem 'mini_portile2', '2.8.0' # attempt to fix issue with mini_portile2 not being installed to vendor/cache during build
 gem 'nokogiri', '1.13.9'
 gem 'pg', '~> 1.4', '>= 1.4.3'
-<<<<<<< HEAD
+
 gem 'webpacker'
 
-=======
->>>>>>> bdbf7719
 
 # puma has been moved to all environments and will be included in the production packaging
 # this allows EB to run with the latest version of puma, without breaking if the preinstalled version
@@ -39,11 +37,9 @@
 # For this to work, Procfile must call puma with `bundle exec`
 gem 'puma', '~> 6.0'
 
-<<<<<<< HEAD
+
 gem 'rails', '~> 6.0', '>= 6.0.6'
-=======
-gem 'rails', '~> 5.2', '>= 5.2.8.1'
->>>>>>> bdbf7719
+
 gem 'redcap', git: 'https://github.com/consected/redcap.git'
 # for development, replace with with:
 # gem 'redcap', path: '../redcap'
@@ -78,22 +74,13 @@
 end
 
 group :test do
-<<<<<<< HEAD
   gem 'capybara', '~> 2.18'
   # gem 'capybara', '~> 3.36'
-=======
-  gem 'capybara'
->>>>>>> bdbf7719
   gem 'database_cleaner'
   # gem 'database_cleaner', '~> 2.0', '>= 2.0.1'
   gem 'rails-controller-testing'
-<<<<<<< HEAD
   gem 'selenium-webdriver', '3.4.4'
   # gem 'selenium-webdriver', '4.1'
-=======
-  gem 'selenium-webdriver'
-
->>>>>>> bdbf7719
   gem 'shoulda-matchers', '~> 5.1'
   gem 'simplecov'
   gem 'simplecov-console'
@@ -104,10 +91,6 @@
 group :development, :production, :assets do
   gem 'execjs'
   gem 'sass-rails', '~> 5.1'
-<<<<<<< HEAD
-=======
-  gem 'therubyracer'
->>>>>>> bdbf7719
   # gem 'mini_racer', github: 'rubyjs/mini_racer', branch: 'refs/pull/186/head'
   gem 'uglifier', '>= 1.3.0'
 end