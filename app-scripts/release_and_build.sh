--- conflicted
+++ resolved
@@ -93,7 +93,6 @@
 if [ "${RELNUM}" ]; then
   echo "Release already started. Checking out and continuing"
   git flow release delete -f ${RELNUM}
-<<<<<<< HEAD
 fi
 echo "Starting git-flow release"
 git checkout new-master && git pull
@@ -104,18 +103,6 @@
   echo $RES
   exit
 fi
-=======
-fi
-echo "Starting git-flow release"
-git checkout new-master && git pull
-git checkout ${FROM_BRANCH}
-git flow release start ${NEWVER}
-RES=$?
-if [ "$RES" != "0" ]; then
-  echo $RES
-  exit
-fi
->>>>>>> 1130512b
 git push --set-upstream origin release/${NEWVER}
 git flow release finish -m 'Release' ${NEWVER}
 git push origin --tags
