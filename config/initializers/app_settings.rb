--- conflicted
+++ resolved
@@ -55,11 +55,7 @@
   # Set the max number of recipients for a message, to avoid an unexpected nasty error spamming the whole organization
   MaxNotificationRecipients = ENV['FPHS_MAX_NOTIFY_RECIPS']&.to_i || 200
 
-<<<<<<< HEAD
-  # Disable 2FA by setting to true (for users and admins), user (for users only) or admin (for admins only). 
-=======
   # Disable 2FA by setting to true (for users and admins), user (for users only) or admin (for admins only).
->>>>>>> 5b34b6aa
   TwoFactorAuthDisabledForUser = ENV['FPHS_2FA_AUTH_DISABLED'].in?(['true', 'user'])
   TwoFactorAuthDisabledForAdmin = ENV['FPHS_2FA_AUTH_DISABLED'].in?(['true', 'admin'])
 
