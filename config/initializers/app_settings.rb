# frozen_string_literal: true

class Settings
  DefaultMigrationSchema = 'ml_app'
  DefaultSchemaOwner = 'fphs'

  # Does not set the prefix, just specifies what we search by in jobs
  GlobalIdPrefix = 'fpa1'

  StartYearRange = (1900..(Date.current.year)).freeze
  EndYearRange = (1900..(Date.current.year)).freeze
  AgeRange = (1..150).freeze
  CareerYearsRange = (0..50).freeze

  PositiveIntPattern = '\\d+'
  AgePattern = '\\d{1,3}'
  YearFieldPattern = '\\d{4,4}'

  # Inactivity timeouts for user / admin sessions
  UserTimeout = (Rails.env.production? ? 30 : 60).minutes.freeze
  AdminTimeout = (Rails.env.production? ? 30 : 60).minutes.freeze

  OsWordsFile = '/usr/share/dict/words'
  # Setup information for the StrongPassword::StrengthChecker and
  # password setting
  PasswordEntropyConfig = {
    min_entropy: (Rails.env.test? ? 1 : 20),
    min_word_length: 4,
    extra_dictionary_words: :word_list,
    use_dictionary: !Rails.env.test?
  }.freeze

  # Default logo filename. Can be overridden on an app by app basis with the "logo filename" app configuration.
  # The logo file itself should be placed in `app/assets/images` or directly in `public/``. Alternatively, place it in
  # `public/app_specific/<app folder>`` and use the appropriate relative path `/app_specific/<app folder>` in the config.
  DefaultLogo = 'restructure-logo.svg'

  # Force a 'from email' address for notifications
  # If not set (nil), then the current user email address will be used,
  # which may fail on some email servers if the domain name does not match
  # a verified domain name.
  NotificationsFromEmail = ENV['FPHS_FROM_EMAIL']
  # Email address for admin contact
  AdminEmail = ENV['FPHS_ADMIN_EMAIL'] || 'admin@restructure'
  # Email address that identifies the batch user profile. Defaults to the user that matches the AdminEmail
  BatchUserEmail = ENV['FPHS_BATCH_USER_EMAIL'] || AdminEmail

  # Set the max number of recipients for a message, to avoid an unexpected nasty error spamming the whole organization
  MaxNotificationRecipients = ENV['FPHS_MAX_NOTIFY_RECIPS']&.to_i || 200

  # Disable 2FA by setting to true. The environment variable should be 'true' to set this
  TwoFactorAuthDisabled = (ENV['FPHS_2FA_AUTH_DISABLED'] == 'true')
  # App name that appears within 2FA authenticator app
  TwoFactorAuthIssuer = ENV['FPHS_2FA_APP'] || 'FPHS Apps'
  # Number of seconds to use for 2FA token drift (the older it is allowed to be and still be valid)
  TwoFactorAuthDrift = (ENV['FPHS_2FA_DRIFT'] || 30).to_i

  # Check number of previous passwords back to check for new password repeating an old one
  CheckPrevPasswords = (ENV['FPHS_CHECK_PREV_PASSWORDS'] || (Rails.env.development? ? 0 : 5)).to_i
  # Expire the password after a number of days
  PasswordAgeLimit = (ENV['FPHS_PASSWORD_AGE_LIMIT'] || 90).to_i
  # Number of days before a password expires to remind a user by email
  PasswordReminderDays = (ENV['FPHS_PASSWORD_REMINDER_DAYS'] || 15).to_i
  # Repeat the reminder every number of days until the password is updated or it expires
  PasswordReminderRepeatDays = (ENV['FPHS_PASSWORD_REMINDER_REPEAT_DAYS'] || 4).to_i
  # Maximum password attempts before account is locked
  PasswordMaxAttempts = (ENV['FPHS_PASSWORD_MAX_ATTEMPTS'] || 3).to_i

  # email = Sends an unlock link to the user email
  # time  = Re-enables login after a certain amount of time (see :unlock_in below)
  # both  = Enables both strategies
  # none  = No unlock strategy. You should handle unlocking by yourself.
  PasswordUnlockStrategy = (ENV['FPHS_PASSWORD_UNLOCK_STRATEGY'] || 'time').to_sym

  # Used to identify the environment this application server belongs to. Also available in
  # text substitution as curly substitution {{environment_name}}
  EnvironmentName = ENV['FPHS_ENV_NAME'] || 'App'
  # Allow text substitutions for messages, etc to provide a base URL for the app, accessible
  # using the curly substitution {{base_url}}
  BaseUrl = ENV['BASE_URL'] || '(not set)'
  # title tag page title, appears in tab or browser heading
  PageTitle = ENV['PAGE_TITLE'] || 'FPHS'

  # URL to appear on home page for users with login issues to contact
  LoginIssuesUrl = ENV['LOGIN_ISSUES_URL'] || "mailto: #{AdminEmail}?subject=Login%20Issues"
  # Block to appear at top of login page as a user message
  LoginMessage = ENV['LOGIN_MESSAGE']
  # Maximum limit on master search results
  SearchResultsLimit = ENV['FPHS_RESULT_LIMIT']

  #
  # Limit the app types an application server delivers.
  # A comma separated list, where all entries must be active app types in app_types table
  olat = ENV['FPHS_LOAD_APP_TYPES']
  prev_olat = Rails.cache.read('Settings::FPHS_LOAD_APP_TYPES')
  # Check if the environment variable requested different app types in dev.
  # If so, clean the cache to avoid unexpected errors
  if Rails.env.development? && olat != prev_olat
    Rails.cache.clear
    Rails.cache.write('Settings::FPHS_LOAD_APP_TYPES', olat)
  end

  olat = if olat.blank?
           nil
         else
           olat.split(',').map(&:strip).map(&:to_i)
         end
  OnlyLoadAppTypes = olat

  # A template user is defined to allow user roles to be set up even if no real users are assigned
  TemplateUserEmail = 'template@template'
  # @template is an email extension to be used to ensure user related configurations are exported
  # and a template is a good way to allow all related roles to be represented, for copying by an admin
  TemplateUserEmailPattern = '%@template'
  # A dummy role used by all user access controls to allow them to be exported, even if no other
  # roles or users are assigned
  AppTemplateRole = '_app_'

  # Initial configurations for the bulk messaging app
  def self.bulk_msg_app
    Admin::AppType.where(name: 'bulk-msg').first
  end

  def self.bulk_msg_master
    Master.find(-1)
  end

  # Master record to use for admin features that need an underlying master, such as file store
  def self.admin_master
    @admin_master ||= Master.find(-2)
  end

  # nfs_store role for admin features that provide file store containers
  def self.admin_nfs_role
    'nfs_store group 601'
  end

  # A list of resource names for admin classes that us filestore for file storage
  FilestoreAdminResourceNames = %w[redcap__project_admin].freeze

  #
  # Short links are generated and can be used by text substitutions
  # Length of a short code
  ShortcodeLength = 6
  # Website enabled public bucket for shortlink files
  DefaultShortLinkS3Bucket = ENV['FPHS_SHORTLINK_BUCKET'] || (Rails.env.production? ? 'fphs.link' : 'test-shortlink.fphs.link')
  # Log bucket for link clicks to be recorded and retrieved for analytics
  DefaultShortLinkLogS3Bucket = ENV['FPHS_SHORTLINK_LOG_BUCKET'] || (Rails.env.production? ? 'url-shortener-logs.fphs' : 'test-fphs-url-shortener-logs')
  LogBucketPrefix = 'access/'

  # Default table names (and associated configs) for the primary CRM (Zeus) app
  DefaultSubjectInfoTableName = 'player_infos'
  BestAccuracyScore = 12
  DefaultSecondaryInfoTableName = 'pro_infos'
  DefaultContactInfoTableName = 'player_contacts'
  DefaultAddressInfoTableName = 'addresses'

  # Scripted job scripts are only run from a predefined directory
  ScriptedJobDirectory = Rails.root.join('scripted_job_scripts')

  # Encryption key and salt for attribute encryption
  # @see Utilities::Encryption
  EncryptionSecretKeyBase = ENV['FPHS_ENC_SECRET_KEY_BASE'] || (Rails.env.production? ? nil : 'test')
  EncryptionSalt = ENV['FPHS_ENC_SALT'] || (Rails.env.production? ? nil : 'test-salt')

  # Dynamic models create their own migrations during configuration, if this is set
  AllowDynamicMigrations = ENV['FPHS_ALLOW_DYN_MIGRATIONS'] == 'true' || Rails.env.development?

  # Redcap records request options - additional request parameters to add / override the payload
  # to a records request.
  # Hash of options are:
  # {
  #    returnMetadataOnly: false,
  #    exportSurveyFields: true,
  #    exportDataAccessGroups: true,
  #    returnFormat: 'json'
  # }
  RedcapRecordsRequestOptions = Rails.env.test? ? nil : { exportSurveyFields: true }
  RedcapMetadataRequestOptions = nil

  # Alternative to blindly using inflector acronyms.
  # This array of acronyms will be enforced for titleize only, avoiding
  # existing expectations around class names being broken
  CaptionAcronyms = %w[IPA IPAs BHS PI PIs HMS FPHS].freeze

<<<<<<< HEAD
  # Registration Settings
  # Since passwords have generated upon user creation, we must suppress generating a password
  # with the user (self) registration feature.
  ALLOW_USERS_TO_REGISTER = ENV['ALLOW_USERS_TO_REGISTER']
  DEFAULT_ADMIN_TEMPLATE_EMAIL = ENV['DEFAULT_ADMIN_TEMPLATE_EMAIL']
  DEFAULT_USER_TEMPLATE_EMAIL = ENV['DEFAULT_USER_TEMPLATE_EMAIL']

=======
  # Prevent versioning of dynamic definitions
  DisableVDef = ENV.key?('FPHS_DISABLE_VDEF') ? ENV['FPHS_DISABLE_VDEF'] == 'true' : Rails.env.development?
>>>>>>> db877dae
end<|MERGE_RESOLUTION|>--- conflicted
+++ resolved
@@ -183,16 +183,13 @@
   # existing expectations around class names being broken
   CaptionAcronyms = %w[IPA IPAs BHS PI PIs HMS FPHS].freeze
 
-<<<<<<< HEAD
+  # Prevent versioning of dynamic definitions
+  DisableVDef = ENV.key?('FPHS_DISABLE_VDEF') ? ENV['FPHS_DISABLE_VDEF'] == 'true' : Rails.env.development?
+
   # Registration Settings
   # Since passwords have generated upon user creation, we must suppress generating a password
   # with the user (self) registration feature.
   ALLOW_USERS_TO_REGISTER = ENV['ALLOW_USERS_TO_REGISTER']
   DEFAULT_ADMIN_TEMPLATE_EMAIL = ENV['DEFAULT_ADMIN_TEMPLATE_EMAIL']
   DEFAULT_USER_TEMPLATE_EMAIL = ENV['DEFAULT_USER_TEMPLATE_EMAIL']
-
-=======
-  # Prevent versioning of dynamic definitions
-  DisableVDef = ENV.key?('FPHS_DISABLE_VDEF') ? ENV['FPHS_DISABLE_VDEF'] == 'true' : Rails.env.development?
->>>>>>> db877dae
 end