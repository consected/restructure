# frozen_string_literal: true

Rails.application.config.to_prepare do
  # Set up the Users::Reminders configurations by setting the class attributes
  Users::Reminders.password_expiration_defaults = {
    content: 'server password expiration reminder',
    layout: 'general server notification',
    subject: 'Password Expiration Reminder',
    remind_after: (Settings::PasswordAgeLimit - Settings::PasswordReminderDays).days,
    repeat_reminder_every: Settings::PasswordReminderRepeatDays.days
  }

  # TODO: should I move to a more specifically named initializer?
  # Set up the Users::Confirmations notifications by setting the class attributes
  Users::Confirmations.confirmation_defaults = {
    content: 'server registration confirmation',
    layout: 'general server notification',
    subject: 'Registration Confirmation Notification'
  }

  # TODO: should I move to a more specifically named initializer?
  # Set up the Users::PasswordRecovery notifications by setting the class attributes
  Users::PasswordRecovery.password_recovery_defaults = {
    content: 'server password reset instructions',
    layout: 'general server notification',
    subject: 'Password Reset Instructions'
  }

  # TODO: should I move to a more specifically named initializer?
  # Set up the Users::PasswordChanged notifications by setting the class attributes
  Users::PasswordChanged.password_changed_defaults = {
    content: 'server password changed',
    layout: 'general server notification',
    subject: 'Password Changed Instructions'
  }

  # Optionally can remove *content_text:* and replace with *content:* specifying a content template name
  Users::NewUserAdded.new_user_added_defaults = {
    content_text: 'A new {{class_name}} was registered: {{email}}',
<<<<<<< HEAD
    layout: 'server registration confirmation',
=======
    layout: 'general server notification',
>>>>>>> f2060235
    subject: 'New {{class_name}} registered'
  }
end<|MERGE_RESOLUTION|>--- conflicted
+++ resolved
@@ -37,11 +37,7 @@
   # Optionally can remove *content_text:* and replace with *content:* specifying a content template name
   Users::NewUserAdded.new_user_added_defaults = {
     content_text: 'A new {{class_name}} was registered: {{email}}',
-<<<<<<< HEAD
-    layout: 'server registration confirmation',
-=======
     layout: 'general server notification',
->>>>>>> f2060235
     subject: 'New {{class_name}} registered'
   }
 end