--- conflicted
+++ resolved
@@ -12,7 +12,6 @@
 
 Since [version 8.4.0](#840---2024-01-10) the convention is that releases made within forked repositories should be up-versioned with a patch release, *x.y.z+1*. When changes are incorporated back into the primary repo [consected/restructure](https://github.com/consected/restructure) a new minor release will be created, *x.y+1,0*.
 
-<<<<<<< HEAD
 ## Unreleased
 
 - [Fixed] error not showing external identifiers in standard master record view
@@ -20,11 +19,6 @@
 ## [8.4.2] - 2024-01-11
 
 - [Build] FPHS version
-=======
-## [8.4.2] - 2024-01-15
-
-- [Build] Viva version
->>>>>>> 6ecaedae
 
 ## [8.4.1] - 2024-01-11
 
