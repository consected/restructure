--- conflicted
+++ resolved
@@ -16,11 +16,7 @@
 Note that not every tagged version may be suitable for production use. A Github
 release will be created for any release tested in production, and may be marked below with the tag [Release]
 
-<<<<<<< HEAD
-## [8.1.11] - 2023-01-19
-=======
 ## [8.2.10] - 2023-04-13
->>>>>>> 1c324170
 
 - [Fixed] bug in Zeitwork class loading
 - [Fixed] admin app type components panel and standalone page not loading
