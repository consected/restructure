# Changelog for ReStructure

This file documents notable changes to the ReStructure project.

The format of this file is based on
[Keep a Changelog](https://keepachangelog.com/en/1.0.0/),
and this project adheres to
[Semantic Versioning](https://semver.org/spec/v2.0.0.html).

In short this means that version numbers, visible here and on the login page of the
app match, and have a predictable format indicating how much change from the previous
version has occurred.

The [Unreleased](#unreleased) section collects notes for unreleased changes and features, until they are absorbed into a formal release in a version number tagged section below.

Note that not every tagged version may be suitable for production use. A Github
release will be created for any release tested in production, and may be marked below with the tag [Release]

<<<<<<< HEAD
## [8.0.117] - 2022-11-02
=======
## [8.0.49] - 2022-11-10

- [Changed] feature rspecs to use latest Capybara and Selenium, and support a new Docker test container

### Transferred from Viva @8.0.119 - 2022-11-22

- [Fixed] created_by_user_id for items that do not have a master association (transferred directly from Harvard)
- [Added] simple mechanism for substituting list_id into report criteria text
- [Changed] report criteria select fields to setup with "chosen" even if not multiple

### Transferred from Viva @8.0.118 - 2022-11-15

- [Added] correct lookup of choice_label and tags in reports, with formatting of tags on submitting edit report changes
- [Changed] import error message
- [Added] handling of help sidebar navigation and editor tag cleanup
- [Added] glyphicon substitutions in study info pages
- [Added] app configuration option for "help index path" - allows help icon to link to a portal page for example
- [Changed] styling of editor dialogs
- [Changed] running of tests to mock AWS APIs by default
- [Fixed] glyphicon substitution in show mode

## [8.0.48] - 2022-10-27

- [Changed] version of Puma to the new 6.0 - to test breaking changes in staging environment

## [8.0.47] - 2022-10-26

### Transferred from Harvard @7.4.134 - 2022-10-26

- [Added] configuration for country select dropdown - priority items are configurable
- [Added] cache handling to avoid multiple requests for definitions being made and refactored Javascript \_fpa.cache
- [Changed] README for bindfs
- [Changed] caching of master search results template
- [Changed] handling of select_record_from... to handle no associations cleanly when the target has no master association
- [Changed] first time help page to not load during 2FA setup
- [Changed] 2FA so setup can't be skipped
- [Fixed] bugs, comments

## [8.0.46] - 2022-10-25

- [Added] default settings for organization specific settings not to be transferred up/downstream

### Transferred from Viva @8.0.112 - 2022-10-25

- [Added] configuration for country select dropdown - priority items are configurable
- [Changed] README for bindfs
- [Fixed] bugs, comments

## [8.0.45] - 2022-10-11

### Transferred from Harvard @7.4.127 - 2022-10-11

- [Added] two step MFA at login
- [Changed] help information for 2FA setup and login
- [Added] seeds for user notifications report and supporting admin items
- [Added] configuration specific documentation for "manage users" and improved template documentation
- [Added] admin functions to unlock user accounts
- [Added] e_signature script class to refactor and avoid client side errors
- [Fixed] issue viewing dynamic model definition when the db table is missing
- [Fixed] CSV generation and import of files with master_id field
- [Fixed] alert showing if any master record is open in list, even if it is not the master record with the alert
- [Fixed] blocking on piped processes
- [Fixed] general selection preparation for dynamic definitions with no master association
- [Fixed] initialization loading of full database of edit field selections
- [Fixed] handling of filestore exceptions in regular controllers

## [8.0.44] - 2022-09-16

### Transferred from Viva @8.0.109 - 2022-09-16

- [Added] real handling of UI timezones and formats, using Luxon library
- [Added] option when clicked to expand a master tab, others will be closed
- [Added] image list to custom editor
- [Added] server info Rails log search
- [Changed] handling of report criteria forms, refactoring to allow fix to support embedded reports linked from embedded reports to work
- [Changed] modal scrolling control and secure view over modals
- [Fixed] "close other tabs" for single master view
- [Fixed] scroll to on embedded forms and option to prevent reload of parent on save of reference to fix save_action scrolling
- [Fixed] iframe sandboxing
- [Fixed] refresh outdated dynamic definitions
- [Fixed] embedded report links and tree table table
- [Fixed] incorrect handling of result data lookup for select fields when empty dataset
- [Fixed] big select with absolutely unique field id
- [Fixed] usability and editing issues in custom editor
- [Fixed] inability to edit report with bad options
- [Fixed] table tree to only set up its own block
- [Fixed] report_options causing errors in lists
- [Fixed] tree view opacity during load
- [Fixed] small issue with admin reports criteria
- [Fixed] issues with show_modal
- [Fixed] open-in-sidebar for study info pages
- [Fixed] small issue with tree table attempting to setup regular table reports

## [8.0.43] - 2022-09-06

### Transferred from Harvard @7.4.122 - 2022-09-06

- [Added] view of report criteria in admin
- [Fixed] failure trying to add a new redcap project

## [8.0.42] - 2022-09-01

- Bumped version

## [8.0.39] - 2022-09-01

### Transferred from Viva @8.0.97 - 2022-09-01

- [Added] show_if generation from Redcap branching logic
- [Added] jasmine-browser-runner to replace old gem and support script app-scripts/jasmine-serve.sh
- [Added] ability to force update of a redcap dynamic model
- [Added] Redcap pull generation of array summary fields for multiple choice checkboxes
- [Added] multilevel functionality to report trees
- [Added] bootsnap
- [Added] password regex option and refactored entropy results
- [Added] disabling of 2FA for user and admin independently
- [Added] tree view option for reports
- [Added] ui templates for messages in change and forgot password form
- [Changed] new and edit password forms for usability
- [Fixed] sandbox of iframes (reports and message notifications) to allow popups from links
- [Fixed] field types not being passed to UI templates for standard subject types

## [8.0.37] - 2022-08-15

### Transferred from Harvard @7.4.120a - 2022-08-15

- [Added] ui templates for messages in change and forgot password form
- [Fixed] field types not being passed to UI templates for standard subject types
- [Changed] login issues help for self registration
- [Added] is-(not-?)embedded-report class to report criteria and results blocks
- [Changed] report list checkboxes so the last item in the list can be removed
- [Changed] links to reports in lists to use name rather than id
- [Changed] reporting of redcap stored record requests to give counts rather than list of items
- [Fixed] scrolling on go_to_master save action
- [Fixed] inability to download files in secure viewer when opened from a link outside a filestore browser
- [Fixed] bug getting random value from uninitialized handlebars helper state
- [Fixed] mailto links
- [Fixed] open-in-sidebar from study info pages
- [Added] overflow storage to handle local_storage quota
- [Added] ability for report page to force to run with a param ?force_run=true
- [Added] open-embedded-report hash options for URLs in content
- [Added] edit_as: general_selection: to override standard general selection definition for a field to use
- [Added] page_embedded_block to study info
- [Fixed] issue with redcap admin NFS container

## [8.0.36] - 2022-08-05

- [Added] ui templates for messages in change and forgot password form
- [Fixed] field types not being passed to UI templates for standard subject types

## [8.0.35] - 2022-07-18

### Transferred from Viva @8.0.88 - 2022-07-18

- [Added] other_user_is_creator from reference option
- [Fixed] context issue with edit form captions
- [Added] reference definition without_reference: outside_master
- [Fixed] passing user_preference to front end
- [Added] ability for standalone pages to be loaded in the help sidebar
- [Added] escaping for curly brackets in substitutions
- [Changed] documentation for optional MFA and added substitution info
- [Added] invitation code to registration
- [Added] view_original_case field option to prevent the UI capitalizing downcased fields
- [Fixed] help sidebar in standalone help pages
- [Added] first login sidebar popup
- [Added] notifications option to user menu and updated help with notifications page
- [Added] help link handling in study info pages
- [Changed] substitutions to allow glyphicons and notifications_from_email address
- [Fixed] issue with nested ordered lists in markdown editor
- [Fixed] hiding modal on submitting embedded form & no_report_scroll not enabling full page scroll
- [Fixed] search doc with download/in route form - plus refactored to DRY code
- [Added] message template UI blocks for registration forms and user preferences
- [Added] admin documentation for message templates
- [Added] caption before references with extra log types
- [Added] on_master_id as embedded_report extension
- [Changed] expand_reference action to scroll to result
- [Fixed] issue where activity log panels don't get fully scrolled to
- [Fixed] issue where report list updates fail if user only has view_report_not_list access
- [Updated] expand_reference documentation
- [Added] preprocessing to CSV imports for array fields
- [Added] sample use of API in Ruby scripts
- [Added] study info content migrator using api
- [Changed] to handle select_record fields not associated with master and better documentation
- [Changed] allowable fields in import CSV to allow "disabled"
- [Fixed] issue where incorrect page layout nav configuration breaks UI completely

## [8.0.34] - 2022-06-13

### Transfer from Harvard 7.4.111 - 2022-06-13

- [Added] new_caption option
- [Added] returning JSON data related to created_by_user for current instance and master
- [Added] prevent-reload-on-reference-save class to prevent an updated or created reference forcing the container block to refresh
- [Added] show-in-modal class for links, allowing a confirmation mechanism for dangerous actions
- [Changed] handling of closing an embedded report modal to only refresh if the container block has a class allow-refresh-item-on-modal-close
- [Changed] error handling related to selection configs in selector_with_config_overrides, so there is enough information to diagnose an issue
- [Fixed] prevent_disable on references when pluralized
- [Fixed] handling of created_by_user reference in dynamic migrations
- [Fixed] select from record configs again
- [Fixed] incorrect titleization of substitutions within UI

### Transfer from Harvard 7.4.106 - 2022-06-01

- [Fixed] issue related to definition loading and select from record configs

## [8.0.31] - 2022-06-01

### Transferred from Viva @8.0.74 - 2022-06-01

- [Added] admin capabilities to allow admins to be restricted in what they can administer
- [Added] responsive styling to secure viewer
- [Added] infinite scrolling to secure viewer
- [Added] option for nfs_store: view_options: show_file_links_as: path to enable path URI in filestore browser
- [Added] path based access to container files, and a link provided in stored file and archived file forms
- [Added] consistent secondary key handling for activity logs
- [Added] download of files using a download_path param
- [Added] showing select*from*... values based on live data and master associations, not just dynamic definitions
- [Added] global app definition of nav links, and ability for icon to be used without a label
- [Added] show_as iframe for report cell and fixed tags handling
- [Added] filestore browser to appear in edit forms, if view_as: edit: filestore is set
- [Added] if block substitions
- [Changed] if block substitutions to allow for multiline text

- [Fixed] failure attempting to edit external id
- [Fixed] date and time formatting in reports presented as lists
- [Fixed] handling of always_use_this_for_access_control, save trigger success and skip_if_exists
- [Fixed] calc action to use conditions consistently
- [Fixed] issue with if block substitutions
- [Fixed] bug with using document secure viewer on second load of report results
- [Fixed] migrations related to reference views
- [Fixed] css for hiding empty captions
- [Fixed] issue adding new dynamic models
- [Fixed] recursive calling of save trigger within update_this and pull_external_data
- [Fixed] references: showable_if: calculation causing infinite recursion

## [8.0.30] - 2022-05-13

### Transferred from Viva @8.0.63 - 2022-05-13

- [Added] field_options: field_name: preset_value: option
- [Added] direct embed ability through options or field definitions
- [Added] viewing / editing of direct embedded item within a stored file
- [Added] pull_external_data save trigger
- [Added] full markdown support for master list header title
- [Added] change_user_roles option for_user to specify non-current user, and allow lookup of role names with calc reference
- [Added] tag select for records from tables / dynamic models
- [Changed] parallel tests script and specs for reliability
- [Changed] rules so master_id can be provided as a regular field, not a foreign key (for Redcap data for example)
- [Changed] handling of redcap pull to ignore excess fields in dynamic model
- [Changed] embedded_block to allow formatting of link and allow models related to a master to edit
- [Changed] gemfile to include puma in all environments, to allow latest version to be installed on beanstalk
- [Changed] styling of user profile panel
- [Fixed] dynamic migrations adding master_id foreign key field after creation
- [Fixed] show_if issues with object fields and referenced dynamic_models
- [Fixed] curly substitutions in javascript to traverse full dotted path
- [Fixed] substitutions for markdown to HTML incorrectly identifying HTML documents
- [Fixed] datepicker being hidden by modal view
- [Fixed] issue with caching of user roles and access controls not clearing when new role added
- [Fixed] issue with created_by_user_id
- [Fixed] issue with view_options in model references

## [8.0.29] - 2022-04-12

### Transferred from Viva @8.0.58 - 2022-04-12

- [Added] view_css support to regular panels
- [Added] force_not_valid option in create/update_reference and update_this
- [Added] ability for save_action to return the first result that matches an if condition
- [Added] users as a table to calculate against in \*\_if evaluations
- [Added] save_action expand_reference
- [Added] media queries to view css options
- [Added] activity log master and item associations for extra log types, allowing for substitutions against a specific activity
- [Added] defined_selector options to reports criteria to allow easy selector configuration based on central and model configurations
- [Added] 'never' option to always*embed*\*reference
- [Added] ability for an existing admin to add a new admin account if appropriate server setting allows
- [Fixed] limited_access_control using association master_created_by_user
- [Fixed] issue loading images when window not focused
- [Fixed] Fixed issue with simple true in show_if and save_action
- [Fixed] specs for stubbing and activity log definitions
- [Fixed] issues with dynamic reloading
- [Updated] puma to 5.6.4 - Procfile for AWS Beanstalk created during deployment must start the web: entry with bundle exec to use the bundled version

## [8.0.28] - 2022-03-08

### Transferred from Viva @8.0.52 - 2022-03-08

- [Added] paths and resource names when referencing activity log types
- [Added] much more consistent handling of resource names with **Resources::Models**
- [Added] user profiles tabs definable using page layout definitions
- [Added] ability to include activity log type as a resource in a page layout definition
- [Added] **add_item_button** substitution for captions and report headers
- [Added] user definable user preferences for timezones and formats
- [Added] per-server caching of latest dynamic definition versions, to allow automated reloading on a page refresh
- [Added] view_options for references in activity log def to always open a reference
- [Added] new disk usage and host id information
- [Added] user_is_creator as references from: option, including for NFS store containers
- [Added] option to skip creating a container as a save trigger if one already exists with a matching name
- [Changed] to restart server on successful app import
- [Changed] NFS Store file download to ensure the file is correctly retrieved when a user is in a different app to the container
- [Changed] app migrations to ignore removed columns if ALLOW_DROP_COLUMNS not set
- [Fixed] handling of admin filters to consistently show correct app selection

## [8.0.27] - 2022-02-09
>>>>>>> bdbf7719

- [Added] handling of help sidebar navigation and editor tag cleanup
- [Added] glyphicon substitutions in study info pages

## [8.0.115] - 2022-11-01

- [Added] app configuration option for "help index path" - allows help icon to link to a portal page for example
- [Changed] styling of editor dialogs
- [Changed] running of tests to mock AWS APIs by default
- [Fixed] glyphicon substitution in show mode

## [8.0.113] - 2022-10-27

### Transferred from ReStructure @8.0.48 - 2022-10-27

- [Changed] version of Puma to the new 6.0 - to test breaking changes in staging environment
- [Added] cache handling to avoid multiple requests for definitions being made and refactored Javascript \_fpa.cache
- [Changed] caching of master search results template
- [Changed] handling of select_record_from... to handle no associations cleanly when the target has no master association
- [Changed] first time help page to not load during 2FA setup
- [Changed] 2FA so setup can't be skipped
- [Added] default settings for organization specific settings not to be transferred up/downstream

## [8.0.112] - 2022-10-25

- [Added] configuration for country select dropdown - priority items are configurable
- [Changed] README for bindfs
- [Fixed] bugs, comments

## [8.0.110] - 2022-10-11

### Transferred from ReStructure @8.0.45 - 2022-10-11

- [Added] two step MFA at login
- [Changed] help information for 2FA setup and login
- [Added] seeds for user notifications report and supporting admin items
- [Added] configuration specific documentation for "manage users" and improved template documentation
- [Added] admin functions to unlock user accounts
- [Added] e_signature script class to refactor and avoid client side errors
- [Fixed] issue viewing dynamic model definition when the db table is missing
- [Fixed] CSV generation and import of files with master_id field
- [Fixed] alert showing if any master record is open in list, even if it is not the master record with the alert
- [Fixed] blocking on piped processes
- [Fixed] general selection preparation for dynamic definitions with no master association
- [Fixed] initialization loading of full database of edit field selections
- [Fixed] handling of filestore exceptions in regular controllers

## [8.0.109] - 2022-09-16

- [Changed] handling of report criteria forms, refactoring to allow fix to support embedded reports linked from embedded reports to work
- [Fixed] "close other tabs" for single master view
- [Fixed] scroll to on embedded forms and option to prevent reload of parent on save of reference to fix save_action scrolling

## [8.0.108] - 2022-09-15

- [Fixed] various small bug

## [8.0.107] - 2022-09-14

- [Added] real handling of UI timezones and formats, using Luxon library
- [Added] option when clicked to expand a master tab, others will be closed
- [Added] image list to custom editor
- [Added] server info Rails log search
- [Fixed] iframe sandboxing
- [Fixed] refresh outdated dynamic definitions
- [Fixed] embedded report links and tree table table
- [Fixed] incorrect handling of result data lookup for select fields when empty dataset
- [Fixed] big select with absolutely unique field id
- [Fixed] usability and editing issues in custom editor

## [8.0.106] - 2022-09-07

- Bumped version

## [8.0.105] - 2022-09-07

- Bumped version

## [8.0.103] - 2022-09-07

- [Fixed] inability to edit report with bad options
- [Fixed] table tree to only set up its own block
- [Fixed] report_options causing errors in lists

## [8.0.102] - 2022-09-07

- [Fixed] tree view opacity during load
- [Fixed] small issue with admin reports criteria
- [Fixed] issues with show_modal

## [8.0.101] - 2022-09-07

- Bumped version

## [8.0.98] - 2022-09-06

### Transferred from Harvard @7.4.122 - 2022-09-06

- [Added] view of report criteria in admin
- [Fixed] failure trying to add a new redcap project

### Viva

- [Changed] modal scrolling control and secure view over modals
- [Fixed] open-in-sidebar for study info pages
- [Fixed] small issue with tree table attempting to setup regular table reports

## [8.0.97] - 2022-08-30

- [Added] show_if generation from Redcap branching logic
- [Added] jasmine-browser-runner to replace old gem and support script app-scripts/jasmine-serve.sh
- [Added] ability to force update of a redcap dynamic model
- [Added] Redcap pull generation of array summary fields for multiple choice checkboxes
- [Added] multilevel functionality to report trees

## [8.0.96] - 2022-08-19

- [Testing] bootsnap
- [Added] password regex option and refactored entropy results
- [Added] disabling of 2FA for user and admin independently
- [Changed] new and edit password forms for usability
- [Fixed] sandbox of iframes (reports and message notifications) to allow popups from links

## [8.0.95] - 2022-08-15

Attempting build to fix mini_portile2 issue again

## [8.0.94] - 2022-08-15

Attempting build to fix mini_portile2 issue

## [8.0.93] - 2022-08-15

- Rebuilt with clean build container

## [8.0.91] - 2022-08-15

- Bumped version
- Rebuild to fix missing gem mini_portile from vendor/cache

## [8.0.89] - 2022-08-15

- [Added] tree view option for reports
- [Added] ui templates for messages in change and forgot password form
- [Fixed] field types not being passed to UI templates for standard subject types

### Transfer from ReStructure 8.0.37 - 2022-08-15

- [Added] ui templates for messages in change and forgot password form
- [Fixed] field types not being passed to UI templates for standard subject types
- [Changed] login issues help for self registration
- [Added] is-(not-?)embedded-report class to report criteria and results blocks
- [Changed] report list checkboxes so the last item in the list can be removed
- [Changed] links to reports in lists to use name rather than id
- [Changed] reporting of redcap stored record requests to give counts rather than list of items
- [Fixed] scrolling on go_to_master save action
- [Fixed] inability to download files in secure viewer when opened from a link outside a filestore browser
- [Fixed] bug getting random value from uninitialized handlebars helper state
- [Fixed] mailto links
- [Fixed] open-in-sidebar from study info pages
- [Added] overflow storage to handle local_storage quota
- [Added] ability for report page to force to run with a param ?force_run=true
- [Added] open-embedded-report hash options for URLs in content
- [Added] edit_as: general_selection: to override standard general selection definition for a field to use
- [Added] page_embedded_block to study info
- [Fixed] issue with redcap admin NFS container
- [Added] ui templates for messages in change and forgot password form
- [Fixed] field types not being passed to UI templates for standard subject types

## [8.0.88] - 2022-07-05

- [Added] other_user_is_creator from reference option

## [8.0.86] - 2022-07-04

- [Fixed] context issue with edit form captions

## [8.0.85] - 2022-07-04

- [Added] reference definition without_reference: outside_master
- [Fixed] passing user_preference to front end

## [8.0.84] - 2022-06-30

- [Added] ability for standalone pages to be loaded in the help sidebar
- [Added] escaping for curly brackets in substitutions
- [Changed] documentation for optional MFA and added substitution info

## [8.0.83] - 2022-06-29

- [Added] invitation code to registration
- [Added] view_original_case field option to prevent the UI capitalizing downcased fields
- [Fixed] help sidebar in standalone help pages

## [8.0.82] - 2022-06-29

- [Added] first login sidebar popup

## [8.0.81] - 2022-06-29

- [Added] notifications option to user menu and updated help with notifications page
- [Added] help link handling in study info pages
- [Changed] substitutions to allow glyphicons and notifications_from_email address

## [8.0.80] - 2022-06-28

- [Fixed] issue with nested ordered lists in markdown editor
- [Fixed] hiding modal on submitting embedded form & no_report_scroll not enabling full page scroll
- [Fixed] search doc with download/in route form - plus refactored to DRY code

## [8.0.79] - 2022-06-27

- [Added] message template UI blocks for registration forms and user preferences
- [Added] admin documentation for message templates
- [Added] caption before references with extra log types
- [Added] on_master_id as embedded_report extension
- [Changed] expand_reference action to scroll to result
- [Fixed] issue where activity log panels don't get fully scrolled to

## [8.0.78] - 2022-06-23

- [Fixed] issue where report list updates fail if user only has view_report_not_list access
- [Updated] expand_reference documentation

## [8.0.76] - 2022-060-22

- [Added] preprocessing to CSV imports for array fields
- [Added] sample use of API in Ruby scripts
- [Added] study info content migrator using api
- [Changed] to handle select_record fields not associated with master and better documentation
- [Changed] allowable fields in import CSV to allow "disabled"
- [Fixed] issue where incorrect page layout nav configuration breaks UI completely

## [8.0.75] - 2022-06-14

### Transfer from ReStructure 8.0.34 - 2022-06-14

- [Added] new_caption option
- [Added] returning JSON data related to created_by_user for current instance and master
- [Added] prevent-reload-on-reference-save class to prevent an updated or created reference forcing the container block to refresh
- [Added] show-in-modal class for links, allowing a confirmation mechanism for dangerous actions
- [Changed] handling of closing an embedded report modal to only refresh if the container block has a class allow-refresh-item-on-modal-close
- [Changed] error handling related to selection configs in selector_with_config_overrides, so there is enough information to diagnose an issue
- [Fixed] prevent_disable on references when pluralized
- [Fixed] handling of created_by_user reference in dynamic migrations
- [Fixed] select from record configs again
- [Fixed] incorrect titleization of substitutions within UI

### Transfer from ReStructure 8.0.31 - 2022-06-01

- [Fixed] issue related to definition loading and select from record configs

## [8.0.74] - 2022-05-31

- [Added] admin capabilities to allow admins to be restricted in what they can administer
- [Added] responsive styling to secure viewer
- [Added] infinite scrolling to secure viewer
- [Added] option for nfs_store: view_options: show_file_links_as: path to enable path URI in filestore browser
- [Added] path based access to container files, and a link provided in stored file and archived file forms
- [Added] consistent secondary key handling for activity logs

## [8.0.73] - 2022-05-25

- [Added] download of files using a download_path param
- [Fixed] failure attempting to edit external id

## [8.0.72] - 2022-05-24

- [Added] showing select*from*... values based on live data and master associations, not just dynamic definitions
- [Added] global app definition of nav links, and ability for icon to be used without a label
- [Fixed] date and time formatting in reports presented as lists

## [8.0.71] - 2022-05-23

- [Added] show_as iframe for report cell and fixed tags handling
- [Fixed] handling of always_use_this_for_access_control, save trigger success and skip_if_exists

## [8.0.70] - 2022-05-18

- [Added] filestore browser to appear in edit forms, if view_as: edit: filestore is set
- [Changed] if block substitutions to allow for multiline text
- [Fixed] calc action to use conditions consistently

## [8.0.69] - 2022-05-17

- [Fixed] issue with if block substitutions
- [Fixed] bug with using document secure viewer on second load of report results

## [8.0.68] - 2022-05-17

- [Added] if block substitions

## [8.0.67] - 2022-05-17

- [Fixed] migrations related to reference views

## [8.0.66] - 2022-05-17

- [Fixed] css for hiding empty captions
- [Fixed] issue adding new dynamic models

## [8.0.65] - 2022-05-16

- [Fixed] recursive calling of save trigger within update_this and pull_external_data
- [Fixed] references: showable_if: calculation causing infinite recursion

## [8.0.64] - 2022-05-16

### Transfer from ReStructure 8.0.30 - 2022-05-16

- [Changed] de/re-identification job failure handling for reliability
- [Changed] dynamic definition code to DRY common usages

## [8.0.63] - 2022-05-13

- [Changed] rules so master_id can be provided as a regular field, not a foreign key (for Redcap data for example)
- [Changed] handling of redcap pull to ignore excess fields in dynamic model
- [Fixed] dynamic migrations adding master_id foreign key field after creation

## [8.0.62] - 2022-05-11

- [Fixed] show_if issues with object fields and referenced dynamic_models

## [8.0.61] - 2022-05-11

- [Added] field_options: field_name: preset_value: option
- [Added] direct embed ability through options or field definitions
- [Added] viewing / editing of direct embedded item within a stored file
- [Added] pull_external_data save trigger
- [Added] full markdown support for master list header title
- [Added] change_user_roles option for_user to specify non-current user, and allow lookup of role names with calc reference
- [Changed] parallel tests script and specs for reliability
- [Fixed] curly substitutions in javascript to traverse full dotted path
- [Fixed] substitutions for markdown to HTML incorrectly identifying HTML documents
- [Fixed] datepicker being hidden by modal view
- [Fixed] issue with caching of user roles and access controls not clearing when new role added

## [8.0.60] - 2022-04-22

- [Changed] embedded_block to allow formatting of link and allow models related to a master to edit
- [Added] tag select for records from tables / dynamic models
- [Fixed] issue with created_by_user_id

## [8.0.59] - 2022-04-21

- [Changed] gemfile to include puma in all environments, to allow latest version to be installed on beanstalk
- [Changed] styling of user profile panel
- [Fixed] issue with view_options in model references

## [8.0.58] - 2022-04-12

- [Added] view_css support to regular panels
- [Added] force_not_valid option in create/update_reference and update_this
- [Added] ability for save_action to return the first result that matches an if condition
- [Fixed] Fixed issue with simple true in show_if and save_action
- [Fixed] specs for stubbing and activity log definitions
- [Fixed] issues with dynamic reloading
- [Updated] puma to 5.6.4 - Procfile for AWS Beanstalk created during deployment must start the web: entry with bundle exec to use the bundled version

## [8.0.57] - 2022-03-31

Interim release for testing only

## [8.0.56] - 2022-03-30

Interim release for testing only

## [8.0.55] - 2022-03-28

- [Added] users as a table to calculate against in \*\_if evaluations
- [Added] save_action expand_reference
- [Added] media queries to view css options
- [Added] activity log master and item associations for extra log types, allowing for substitutions against a specific activity
- [Added] defined_selector options to reports criteria to allow easy selector configuration based on central and model configurations
- [Added] 'never' option to always*embed*\*reference
- [Added] ability for an existing admin to add a new admin account if appropriate server setting allows
- [Fixed] limited_access_control using association master_created_by_user
- [Fixed] issue loading images when window not focused

## [8.0.54] - 2022-03-16

Interim release for testing only

## [8.0.53] - 2022-03-15

Interim release for testing only

## [8.0.52] - 2022-03-08

- [Added] paths and resource names when referencing activity log types
- [Added] much more consistent handling of resource names with **Resources::Models**
- [Added] user profiles tabs definable using page layout definitions
- [Added] ability to include activity log type as a resource in a page layout definition
- [Added] **add_item_button** substitution for captions and report headers
- [Added] user definable user preferences for timezones and formats
- [Added] per-server caching of latest dynamic definition versions, to allow automated reloading on a page refresh
- [Added] view_options for references in activity log def to always open a reference
- [Added] new disk usage and host id information
- [Added] user_is_creator as references from: option, including for NFS store containers
- [Added] option to skip creating a container as a save trigger if one already exists with a matching name
- [Changed] to restart server on successful app import
- [Changed] NFS Store file download to ensure the file is correctly retrieved when a user is in a different app to the container
- [Changed] app migrations to ignore removed columns if ALLOW_DROP_COLUMNS not set
- [Fixed] handling of admin filters to consistently show correct app selection

## [8.0.51] - 2022-03-03

Interim release for testing only

## [8.0.50] - 2022-03-03

Interim release for testing only

## [8.0.49] - 2022-03-02

Interim release for testing only

## [8.0.48] - 2022-03-01

Interim release for testing only

## [8.0.46] - 2022-02-24

Interim release for testing only

## [8.0.45] - 2022-02-24

Interim release for testing only

## [8.0.44] - 2022-02-24

Interim release for testing only

## [8.0.43] - 2022-02-23

Interim release for testing only

## [8.0.41] - 2022-02-11

### Transfer from ReStructure 8.0.27 - 2022-02-10

- [Fixed] pregenerated and non-editable external identifier fields not to show
- [Changed] export of app-export migrations to go to a single app directory, not each schema directory
- [Added] app admin navigation for current app
- [Fixed] Beanstalk scripts
- [Updated] restart script to allow full EB restart of all app servers
- [Added] app type components page for easy viewing and navigation around an app
- [Added] ability to filter admin resources by id, ids or resource name

## [8.0.40] - 2022-01-24

- [Added] ability to show embedded block from an embedded report in a second modal

## [8.0.39] - 2022-01-11

- [Fixed] issue with active app types when specified with env var, since it returned an array not a scope

## [8.0.38] - 2022-01-11

- [Updated] release script to allow clean container to be requested
- [Updated] change_user_roles trigger to allow app_type to be specified

## [8.0.37] - 2022-01-11

- [Added] ability to specify multiple checkboxes in report select items
- [Fixed] bug by supressing notification when the admins change their passwords
- [Updated] css for mobile responsiveness, css vars and app styles
- [Updated] document library to correctly link to source repository
- [Updated] admin scripts to improve server configuration

## [8.0.35] - 2022-01-06

- [Bumped] version

## [8.0.33] - 2022-01-06

- [Added] user self-registration, email confirmation and password reset

### Transfer from ReStructure 8.0.24 - 2021-12-20

- [Added] scripted job script for OCR
- [Added] logic to avoid too many refreshes on browser
- [Added] PDF and office doc search (within a single document) in secure view
- [Changed] scripted job for better job feedback and documentation
- [Changed] activity log documentation to improve filestore information
- [Changed] report list functionality to results list view
- [Fixed] embedded items not updating in activity logs, causing entered data to be lost
- [Fixed] multiple bugs

## [8.0.32] - 2021-12-14

- [Added] demo release

## [8.0.30] - 2021-12-07

- [Fixed] scrolling issue with report result lists

## [8.0.29] - 2021-12-07

- [Fixed] report criteria select_from_model defaults

## [8.0.28] - 2021-12-03

- [Changed] rebuild

## [8.0.27] - 2021-12-03

## [8.0.25] - 2021-12-20

- [Bumped] version

## [8.0.24] - 2021-12-20

### Transfer from Harvard @7.4.94 - 2021-12-16

- [Added] scripted job script for OCR
- [Added] logic to avoid too many refreshes on browser
- [Added] PDF and office doc search (within a single document) in secure view
- [Changed] scripted job for better job feedback and documentation
- [Changed] activity log documentation to improve filestore information
- [Changed] report list functionality to results list view
- [Fixed] embedded items not updating in activity logs, causing entered data to be lost
- [Fixed] multiple bugs

### Cherrypicked from Project Viva @8.0.30 - 2021-12-07

- [Fixed] scrolling issue with report result lists

## [8.0.24] - 2021-12-20

## [8.0.23] - 2021-12-03

### Transfer from Harvard @7.4.90 - 2021-12-03

- [Added] restrict access to standalone pages / dashboards with user access controls
- [Fixed] rspec issues
- [Added] configure an alt_column_header for reports
- [Added] allow substitutions in report descriptions and dashboard block headers
- [Added] substitution add*edit_button*
- [Added] disable dynamic definition versions based on app setting
- [Added] hiding of dashboards in list
- [Added] menu / title setting for dashboards (and reports)
- [Fixed] substitutions in forms with no master
- [Fixed] YAML/JSON field viewing and editing
- [Changed] app-type import to prevent disabling user access controls if no config for valid_user_access_controls appear in the uploaded file
- [Changed] big select updated to allow filters and work with dynamic models
- [Changed] editable report lists can work without master_id
- [Added] better handling of report results list with full set of column types from the table
- [Added] report edit and criteria select fields to use models more effectively and provide grouping
- [Fixed] migrations with references that don't produce views

## [8.0.26] - 2021-11-24

- [Added] better handling of report results list with full set of column types from the table
- [Added] report edit and criteria select fields to use models more effectively and provide grouping
- [Fixed] migrations with references that don't produce views

## [8.0.25] - 2021-11-22

- [Added] changes to allow report record edit and create to work with arbitrary models
- [Added] report view*as option to show results as a \_transposed_table*
- [Added] handling of multi*editable* field type configs for lists and choices in forms
- [Added] column option for "choice_label" and ensure it works for all types of display and editing
- [Fixed] multiple bugfixes related to report criteria configuration and select_from_model
- [Fixed] report edit forms and results format and submit dates correctly
- [Fixed] form, credential and trigger bugs
- [Changed] updated to latest gems
- [Fixed] bugfixes

## [8.0.24] - 2021-11-16

- Bump version

## [8.0.23] - 2021-11-16

## [8.0.22] - 2021-11-15

### Transfer from Harvard @7.4.71.1 - 2021-11-15

- [Added] column option for "choice_label" and ensure it works for all types of display and editing
- [Fixed] report edit forms and results format and submit dates correctly
- [Fixed] form, credential and trigger bugs
- [Fixed] - bugfixes

## [8.0.21] - 2021-11-11

- [Fixed] production environment use of encryption salt

## [8.0.20] - 2021-11-10

### Transfer from Harvard @7.4.72 - 2021-11-10

- [Added] Report view_option for show_all_booleans_as_checkboxed
- [Added] use_def_version_time as an optional field to dynamic models to force definition version use for an instance
- [Added] \_constants to extra options dynamic configuration
- [Changed] Model block fields in view mode provide better checkboxes, radios and data/time handling

### Transfer from Harvard @7.4.71 - 2021-11-09

- [Added] Redcap now sets up dynamic model field configurations to display captions, labels and correct field types in edit and view modes
- [Added] Report results options added **embedded_block** to show dynamic models as forms from report resutls
- [Added] Contributor field to data dictionary variable records, to accompany target field.
- [Fixed] Template retrieval and post processing templates
- [Changed] Report results table significantly refactored

## [8.0.19] - 2021-11-01

- [Added] Documentation for a private repository fork

NOTE: this build is largely to test the new private repository is complete and can be built

## [8.0.18] - 2021-11-01

- [Added] Add support for Redcap repeating instruments

## Transfer from Harvard @7.4.70 - 2021-10-31

- [Added] Report criteria field type **select_from_model**
- [Added] Derived variables in dynamic model data dictionary now update from their source variables
- [Added] Enhancements to dynamic model definition panels, especially around data dictionary
- [Fixed] DB comments now updating when a dynamic model is a view
- [Fixed] Ensure views initialize with dynamic models
- [Fixed] Fix issue with times in Redcap leading to constant updating of records
- [Changed] Allow dynamic model updates to add fields where there is no history table
- [Added] Data dictionary handling for dynamic models and model generator
- [Added] Refresh dynamic model configuration from table structure
- [Added] Option to download app-export migrations from server as a zip
- [Added] Automatic creation of reference views based on model reference configs
- [Changed] Version of pg gem to avoid memory leaks
- [Changed] Model reference refactoring
- [Changed] Handling of tracker "alerts" to work without tracker panel being actively displayed
- [Changed] Browser back button in the secure viewer now just closes it
- [Changed] Gems updated, addressing Puma CVE and update to Dalli v3
- [Fixed] Embedded reports autorunning even if "run automatically" was not set

## [8.0.16] - 2021-10-06

- [Added] Model references disabled when to_record is disabled
- [Changed] Study Info app to provide a better authoring experience
- [Changed] processing scripts to allow for app-specfic scripts to be loaded
- [Changed] [Filestore] reworked browser to use JSON api and improve performance
- [Fixed] [Filestore] loop related to unzipping when .z0n parts are missing
- [Fixed] Calculation around boolean fields

## [8.0.15] - 2021-09-03

- [Changed] Docs library to allow links to work within source (and github) as well as in app

## [8.0.14] - 2021-08-23

## [8.0.13] - 2021-08-23

## [8.0.12] - 2021-08-22

## [8.0.11] - 2021-08-12

## [8.0.7] - 2021-01-11

- [Added] Report list view
- [Added] Brand updates (logo)
- [Added] Scripted jobs functionality in filestore pipelines
- [Added] Standalone pages in layouts include web page styled views and file folders
- [Added] improved migration generation and create_or_update migrations generated on app type export
- [Added] External identifiers now use option configurations to apply dynamic definitions to fields and forms
- [Added] improved DB table and field comments, automatically generated from captions and labels
- [Added] activity_selector reference option
- [Changed] app type refactoring and item flag name export / import
- [Changed] item flag (name) improvements to guard against external data errors
- [Changed] moved app configs and migrations to separate repo (<https://github.com/consected/restructure-apps>)
- [Changed] improved image previewing and icons
- [Changed] bugfixes in editable report forms and model reference edit buttons
- [Changed] model reference handling in views
- [Changed] Activity Log admin edit form to provide more information about the current definition
- [Fixed] many fixes

## [8.0.2] - 2020-11-18

- [Added] Role, user access controls and app configuration caching
- [Added] Table comment from default label and captions as field comments
- [Added] Option configs for external identifiers
- [Changed] Versioned template fixes
- [Changed] Time only substitution formatter option
- [Changed] Activity log and dynamic model options editor info
- [Changed] Ensure only correct creatable items appear in panel buttons

## [8.0.1] - 2020-11-12

- [Added] source code for baseline release of the ReStructure project<|MERGE_RESOLUTION|>--- conflicted
+++ resolved
@@ -16,9 +16,6 @@
 Note that not every tagged version may be suitable for production use. A Github
 release will be created for any release tested in production, and may be marked below with the tag [Release]
 
-<<<<<<< HEAD
-## [8.0.117] - 2022-11-02
-=======
 ## [8.0.49] - 2022-11-10
 
 - [Changed] feature rspecs to use latest Capybara and Selenium, and support a new Docker test container
@@ -322,447 +319,8 @@
 - [Fixed] handling of admin filters to consistently show correct app selection
 
 ## [8.0.27] - 2022-02-09
->>>>>>> bdbf7719
-
-- [Added] handling of help sidebar navigation and editor tag cleanup
-- [Added] glyphicon substitutions in study info pages
-
-## [8.0.115] - 2022-11-01
-
-- [Added] app configuration option for "help index path" - allows help icon to link to a portal page for example
-- [Changed] styling of editor dialogs
-- [Changed] running of tests to mock AWS APIs by default
-- [Fixed] glyphicon substitution in show mode
-
-## [8.0.113] - 2022-10-27
-
-### Transferred from ReStructure @8.0.48 - 2022-10-27
-
-- [Changed] version of Puma to the new 6.0 - to test breaking changes in staging environment
-- [Added] cache handling to avoid multiple requests for definitions being made and refactored Javascript \_fpa.cache
-- [Changed] caching of master search results template
-- [Changed] handling of select_record_from... to handle no associations cleanly when the target has no master association
-- [Changed] first time help page to not load during 2FA setup
-- [Changed] 2FA so setup can't be skipped
-- [Added] default settings for organization specific settings not to be transferred up/downstream
-
-## [8.0.112] - 2022-10-25
-
-- [Added] configuration for country select dropdown - priority items are configurable
-- [Changed] README for bindfs
-- [Fixed] bugs, comments
-
-## [8.0.110] - 2022-10-11
-
-### Transferred from ReStructure @8.0.45 - 2022-10-11
-
-- [Added] two step MFA at login
-- [Changed] help information for 2FA setup and login
-- [Added] seeds for user notifications report and supporting admin items
-- [Added] configuration specific documentation for "manage users" and improved template documentation
-- [Added] admin functions to unlock user accounts
-- [Added] e_signature script class to refactor and avoid client side errors
-- [Fixed] issue viewing dynamic model definition when the db table is missing
-- [Fixed] CSV generation and import of files with master_id field
-- [Fixed] alert showing if any master record is open in list, even if it is not the master record with the alert
-- [Fixed] blocking on piped processes
-- [Fixed] general selection preparation for dynamic definitions with no master association
-- [Fixed] initialization loading of full database of edit field selections
-- [Fixed] handling of filestore exceptions in regular controllers
-
-## [8.0.109] - 2022-09-16
-
-- [Changed] handling of report criteria forms, refactoring to allow fix to support embedded reports linked from embedded reports to work
-- [Fixed] "close other tabs" for single master view
-- [Fixed] scroll to on embedded forms and option to prevent reload of parent on save of reference to fix save_action scrolling
-
-## [8.0.108] - 2022-09-15
-
-- [Fixed] various small bug
-
-## [8.0.107] - 2022-09-14
-
-- [Added] real handling of UI timezones and formats, using Luxon library
-- [Added] option when clicked to expand a master tab, others will be closed
-- [Added] image list to custom editor
-- [Added] server info Rails log search
-- [Fixed] iframe sandboxing
-- [Fixed] refresh outdated dynamic definitions
-- [Fixed] embedded report links and tree table table
-- [Fixed] incorrect handling of result data lookup for select fields when empty dataset
-- [Fixed] big select with absolutely unique field id
-- [Fixed] usability and editing issues in custom editor
-
-## [8.0.106] - 2022-09-07
-
-- Bumped version
-
-## [8.0.105] - 2022-09-07
-
-- Bumped version
-
-## [8.0.103] - 2022-09-07
-
-- [Fixed] inability to edit report with bad options
-- [Fixed] table tree to only set up its own block
-- [Fixed] report_options causing errors in lists
-
-## [8.0.102] - 2022-09-07
-
-- [Fixed] tree view opacity during load
-- [Fixed] small issue with admin reports criteria
-- [Fixed] issues with show_modal
-
-## [8.0.101] - 2022-09-07
-
-- Bumped version
-
-## [8.0.98] - 2022-09-06
-
-### Transferred from Harvard @7.4.122 - 2022-09-06
-
-- [Added] view of report criteria in admin
-- [Fixed] failure trying to add a new redcap project
-
-### Viva
-
-- [Changed] modal scrolling control and secure view over modals
-- [Fixed] open-in-sidebar for study info pages
-- [Fixed] small issue with tree table attempting to setup regular table reports
-
-## [8.0.97] - 2022-08-30
-
-- [Added] show_if generation from Redcap branching logic
-- [Added] jasmine-browser-runner to replace old gem and support script app-scripts/jasmine-serve.sh
-- [Added] ability to force update of a redcap dynamic model
-- [Added] Redcap pull generation of array summary fields for multiple choice checkboxes
-- [Added] multilevel functionality to report trees
-
-## [8.0.96] - 2022-08-19
-
-- [Testing] bootsnap
-- [Added] password regex option and refactored entropy results
-- [Added] disabling of 2FA for user and admin independently
-- [Changed] new and edit password forms for usability
-- [Fixed] sandbox of iframes (reports and message notifications) to allow popups from links
-
-## [8.0.95] - 2022-08-15
-
-Attempting build to fix mini_portile2 issue again
-
-## [8.0.94] - 2022-08-15
-
-Attempting build to fix mini_portile2 issue
-
-## [8.0.93] - 2022-08-15
-
-- Rebuilt with clean build container
-
-## [8.0.91] - 2022-08-15
-
-- Bumped version
-- Rebuild to fix missing gem mini_portile from vendor/cache
-
-## [8.0.89] - 2022-08-15
-
-- [Added] tree view option for reports
-- [Added] ui templates for messages in change and forgot password form
-- [Fixed] field types not being passed to UI templates for standard subject types
-
-### Transfer from ReStructure 8.0.37 - 2022-08-15
-
-- [Added] ui templates for messages in change and forgot password form
-- [Fixed] field types not being passed to UI templates for standard subject types
-- [Changed] login issues help for self registration
-- [Added] is-(not-?)embedded-report class to report criteria and results blocks
-- [Changed] report list checkboxes so the last item in the list can be removed
-- [Changed] links to reports in lists to use name rather than id
-- [Changed] reporting of redcap stored record requests to give counts rather than list of items
-- [Fixed] scrolling on go_to_master save action
-- [Fixed] inability to download files in secure viewer when opened from a link outside a filestore browser
-- [Fixed] bug getting random value from uninitialized handlebars helper state
-- [Fixed] mailto links
-- [Fixed] open-in-sidebar from study info pages
-- [Added] overflow storage to handle local_storage quota
-- [Added] ability for report page to force to run with a param ?force_run=true
-- [Added] open-embedded-report hash options for URLs in content
-- [Added] edit_as: general_selection: to override standard general selection definition for a field to use
-- [Added] page_embedded_block to study info
-- [Fixed] issue with redcap admin NFS container
-- [Added] ui templates for messages in change and forgot password form
-- [Fixed] field types not being passed to UI templates for standard subject types
-
-## [8.0.88] - 2022-07-05
-
-- [Added] other_user_is_creator from reference option
-
-## [8.0.86] - 2022-07-04
-
-- [Fixed] context issue with edit form captions
-
-## [8.0.85] - 2022-07-04
-
-- [Added] reference definition without_reference: outside_master
-- [Fixed] passing user_preference to front end
-
-## [8.0.84] - 2022-06-30
-
-- [Added] ability for standalone pages to be loaded in the help sidebar
-- [Added] escaping for curly brackets in substitutions
-- [Changed] documentation for optional MFA and added substitution info
-
-## [8.0.83] - 2022-06-29
-
-- [Added] invitation code to registration
-- [Added] view_original_case field option to prevent the UI capitalizing downcased fields
-- [Fixed] help sidebar in standalone help pages
-
-## [8.0.82] - 2022-06-29
-
-- [Added] first login sidebar popup
-
-## [8.0.81] - 2022-06-29
-
-- [Added] notifications option to user menu and updated help with notifications page
-- [Added] help link handling in study info pages
-- [Changed] substitutions to allow glyphicons and notifications_from_email address
-
-## [8.0.80] - 2022-06-28
-
-- [Fixed] issue with nested ordered lists in markdown editor
-- [Fixed] hiding modal on submitting embedded form & no_report_scroll not enabling full page scroll
-- [Fixed] search doc with download/in route form - plus refactored to DRY code
-
-## [8.0.79] - 2022-06-27
-
-- [Added] message template UI blocks for registration forms and user preferences
-- [Added] admin documentation for message templates
-- [Added] caption before references with extra log types
-- [Added] on_master_id as embedded_report extension
-- [Changed] expand_reference action to scroll to result
-- [Fixed] issue where activity log panels don't get fully scrolled to
-
-## [8.0.78] - 2022-06-23
-
-- [Fixed] issue where report list updates fail if user only has view_report_not_list access
-- [Updated] expand_reference documentation
-
-## [8.0.76] - 2022-060-22
-
-- [Added] preprocessing to CSV imports for array fields
-- [Added] sample use of API in Ruby scripts
-- [Added] study info content migrator using api
-- [Changed] to handle select_record fields not associated with master and better documentation
-- [Changed] allowable fields in import CSV to allow "disabled"
-- [Fixed] issue where incorrect page layout nav configuration breaks UI completely
-
-## [8.0.75] - 2022-06-14
-
-### Transfer from ReStructure 8.0.34 - 2022-06-14
-
-- [Added] new_caption option
-- [Added] returning JSON data related to created_by_user for current instance and master
-- [Added] prevent-reload-on-reference-save class to prevent an updated or created reference forcing the container block to refresh
-- [Added] show-in-modal class for links, allowing a confirmation mechanism for dangerous actions
-- [Changed] handling of closing an embedded report modal to only refresh if the container block has a class allow-refresh-item-on-modal-close
-- [Changed] error handling related to selection configs in selector_with_config_overrides, so there is enough information to diagnose an issue
-- [Fixed] prevent_disable on references when pluralized
-- [Fixed] handling of created_by_user reference in dynamic migrations
-- [Fixed] select from record configs again
-- [Fixed] incorrect titleization of substitutions within UI
-
-### Transfer from ReStructure 8.0.31 - 2022-06-01
-
-- [Fixed] issue related to definition loading and select from record configs
-
-## [8.0.74] - 2022-05-31
-
-- [Added] admin capabilities to allow admins to be restricted in what they can administer
-- [Added] responsive styling to secure viewer
-- [Added] infinite scrolling to secure viewer
-- [Added] option for nfs_store: view_options: show_file_links_as: path to enable path URI in filestore browser
-- [Added] path based access to container files, and a link provided in stored file and archived file forms
-- [Added] consistent secondary key handling for activity logs
-
-## [8.0.73] - 2022-05-25
-
-- [Added] download of files using a download_path param
-- [Fixed] failure attempting to edit external id
-
-## [8.0.72] - 2022-05-24
-
-- [Added] showing select*from*... values based on live data and master associations, not just dynamic definitions
-- [Added] global app definition of nav links, and ability for icon to be used without a label
-- [Fixed] date and time formatting in reports presented as lists
-
-## [8.0.71] - 2022-05-23
-
-- [Added] show_as iframe for report cell and fixed tags handling
-- [Fixed] handling of always_use_this_for_access_control, save trigger success and skip_if_exists
-
-## [8.0.70] - 2022-05-18
-
-- [Added] filestore browser to appear in edit forms, if view_as: edit: filestore is set
-- [Changed] if block substitutions to allow for multiline text
-- [Fixed] calc action to use conditions consistently
-
-## [8.0.69] - 2022-05-17
-
-- [Fixed] issue with if block substitutions
-- [Fixed] bug with using document secure viewer on second load of report results
-
-## [8.0.68] - 2022-05-17
-
-- [Added] if block substitions
-
-## [8.0.67] - 2022-05-17
-
-- [Fixed] migrations related to reference views
-
-## [8.0.66] - 2022-05-17
-
-- [Fixed] css for hiding empty captions
-- [Fixed] issue adding new dynamic models
-
-## [8.0.65] - 2022-05-16
-
-- [Fixed] recursive calling of save trigger within update_this and pull_external_data
-- [Fixed] references: showable_if: calculation causing infinite recursion
-
-## [8.0.64] - 2022-05-16
-
-### Transfer from ReStructure 8.0.30 - 2022-05-16
-
-- [Changed] de/re-identification job failure handling for reliability
-- [Changed] dynamic definition code to DRY common usages
-
-## [8.0.63] - 2022-05-13
-
-- [Changed] rules so master_id can be provided as a regular field, not a foreign key (for Redcap data for example)
-- [Changed] handling of redcap pull to ignore excess fields in dynamic model
-- [Fixed] dynamic migrations adding master_id foreign key field after creation
-
-## [8.0.62] - 2022-05-11
-
-- [Fixed] show_if issues with object fields and referenced dynamic_models
-
-## [8.0.61] - 2022-05-11
-
-- [Added] field_options: field_name: preset_value: option
-- [Added] direct embed ability through options or field definitions
-- [Added] viewing / editing of direct embedded item within a stored file
-- [Added] pull_external_data save trigger
-- [Added] full markdown support for master list header title
-- [Added] change_user_roles option for_user to specify non-current user, and allow lookup of role names with calc reference
-- [Changed] parallel tests script and specs for reliability
-- [Fixed] curly substitutions in javascript to traverse full dotted path
-- [Fixed] substitutions for markdown to HTML incorrectly identifying HTML documents
-- [Fixed] datepicker being hidden by modal view
-- [Fixed] issue with caching of user roles and access controls not clearing when new role added
-
-## [8.0.60] - 2022-04-22
-
-- [Changed] embedded_block to allow formatting of link and allow models related to a master to edit
-- [Added] tag select for records from tables / dynamic models
-- [Fixed] issue with created_by_user_id
-
-## [8.0.59] - 2022-04-21
-
-- [Changed] gemfile to include puma in all environments, to allow latest version to be installed on beanstalk
-- [Changed] styling of user profile panel
-- [Fixed] issue with view_options in model references
-
-## [8.0.58] - 2022-04-12
-
-- [Added] view_css support to regular panels
-- [Added] force_not_valid option in create/update_reference and update_this
-- [Added] ability for save_action to return the first result that matches an if condition
-- [Fixed] Fixed issue with simple true in show_if and save_action
-- [Fixed] specs for stubbing and activity log definitions
-- [Fixed] issues with dynamic reloading
-- [Updated] puma to 5.6.4 - Procfile for AWS Beanstalk created during deployment must start the web: entry with bundle exec to use the bundled version
-
-## [8.0.57] - 2022-03-31
-
-Interim release for testing only
-
-## [8.0.56] - 2022-03-30
-
-Interim release for testing only
-
-## [8.0.55] - 2022-03-28
-
-- [Added] users as a table to calculate against in \*\_if evaluations
-- [Added] save_action expand_reference
-- [Added] media queries to view css options
-- [Added] activity log master and item associations for extra log types, allowing for substitutions against a specific activity
-- [Added] defined_selector options to reports criteria to allow easy selector configuration based on central and model configurations
-- [Added] 'never' option to always*embed*\*reference
-- [Added] ability for an existing admin to add a new admin account if appropriate server setting allows
-- [Fixed] limited_access_control using association master_created_by_user
-- [Fixed] issue loading images when window not focused
-
-## [8.0.54] - 2022-03-16
-
-Interim release for testing only
-
-## [8.0.53] - 2022-03-15
-
-Interim release for testing only
-
-## [8.0.52] - 2022-03-08
-
-- [Added] paths and resource names when referencing activity log types
-- [Added] much more consistent handling of resource names with **Resources::Models**
-- [Added] user profiles tabs definable using page layout definitions
-- [Added] ability to include activity log type as a resource in a page layout definition
-- [Added] **add_item_button** substitution for captions and report headers
-- [Added] user definable user preferences for timezones and formats
-- [Added] per-server caching of latest dynamic definition versions, to allow automated reloading on a page refresh
-- [Added] view_options for references in activity log def to always open a reference
-- [Added] new disk usage and host id information
-- [Added] user_is_creator as references from: option, including for NFS store containers
-- [Added] option to skip creating a container as a save trigger if one already exists with a matching name
-- [Changed] to restart server on successful app import
-- [Changed] NFS Store file download to ensure the file is correctly retrieved when a user is in a different app to the container
-- [Changed] app migrations to ignore removed columns if ALLOW_DROP_COLUMNS not set
-- [Fixed] handling of admin filters to consistently show correct app selection
-
-## [8.0.51] - 2022-03-03
-
-Interim release for testing only
-
-## [8.0.50] - 2022-03-03
-
-Interim release for testing only
-
-## [8.0.49] - 2022-03-02
-
-Interim release for testing only
-
-## [8.0.48] - 2022-03-01
-
-Interim release for testing only
-
-## [8.0.46] - 2022-02-24
-
-Interim release for testing only
-
-## [8.0.45] - 2022-02-24
-
-Interim release for testing only
-
-## [8.0.44] - 2022-02-24
-
-Interim release for testing only
-
-## [8.0.43] - 2022-02-23
-
-Interim release for testing only
-
-## [8.0.41] - 2022-02-11
-
-### Transfer from ReStructure 8.0.27 - 2022-02-10
+
+### Transferred from Harvard @7.4.96 - 2022-02-09
 
 - [Fixed] pregenerated and non-editable external identifier fields not to show
 - [Changed] export of app-export migrations to go to a single app directory, not each schema directory
@@ -772,63 +330,18 @@
 - [Added] app type components page for easy viewing and navigation around an app
 - [Added] ability to filter admin resources by id, ids or resource name
 
-## [8.0.40] - 2022-01-24
-
-- [Added] ability to show embedded block from an embedded report in a second modal
-
-## [8.0.39] - 2022-01-11
-
+## [8.0.26] - 2022-01-12
+
+### Transferred from Viva @8.0.39
+
+- [Added] user self-registration, email confirmation and password reset
+- [Changed] release script to allow clean container to be requested
+- [Changed] change_user_roles trigger to allow app_type to be specified
+- [Changed] ability to specify multiple checkboxes in report select items
+- [Changed] css for mobile responsiveness, css vars and app styles
+- [Changed] document library to correctly link to source repository
+- [Changed] admin scripts to improve server configuration
 - [Fixed] issue with active app types when specified with env var, since it returned an array not a scope
-
-## [8.0.38] - 2022-01-11
-
-- [Updated] release script to allow clean container to be requested
-- [Updated] change_user_roles trigger to allow app_type to be specified
-
-## [8.0.37] - 2022-01-11
-
-- [Added] ability to specify multiple checkboxes in report select items
-- [Fixed] bug by supressing notification when the admins change their passwords
-- [Updated] css for mobile responsiveness, css vars and app styles
-- [Updated] document library to correctly link to source repository
-- [Updated] admin scripts to improve server configuration
-
-## [8.0.35] - 2022-01-06
-
-- [Bumped] version
-
-## [8.0.33] - 2022-01-06
-
-- [Added] user self-registration, email confirmation and password reset
-
-### Transfer from ReStructure 8.0.24 - 2021-12-20
-
-- [Added] scripted job script for OCR
-- [Added] logic to avoid too many refreshes on browser
-- [Added] PDF and office doc search (within a single document) in secure view
-- [Changed] scripted job for better job feedback and documentation
-- [Changed] activity log documentation to improve filestore information
-- [Changed] report list functionality to results list view
-- [Fixed] embedded items not updating in activity logs, causing entered data to be lost
-- [Fixed] multiple bugs
-
-## [8.0.32] - 2021-12-14
-
-- [Added] demo release
-
-## [8.0.30] - 2021-12-07
-
-- [Fixed] scrolling issue with report result lists
-
-## [8.0.29] - 2021-12-07
-
-- [Fixed] report criteria select_from_model defaults
-
-## [8.0.28] - 2021-12-03
-
-- [Changed] rebuild
-
-## [8.0.27] - 2021-12-03
 
 ## [8.0.25] - 2021-12-20
 
@@ -874,13 +387,7 @@
 - [Added] report edit and criteria select fields to use models more effectively and provide grouping
 - [Fixed] migrations with references that don't produce views
 
-## [8.0.26] - 2021-11-24
-
-- [Added] better handling of report results list with full set of column types from the table
-- [Added] report edit and criteria select fields to use models more effectively and provide grouping
-- [Fixed] migrations with references that don't produce views
-
-## [8.0.25] - 2021-11-22
+## [8.0.22] - 2021-11-22
 
 - [Added] changes to allow report record edit and create to work with arbitrary models
 - [Added] report view*as option to show results as a \_transposed_table*
@@ -892,26 +399,17 @@
 - [Changed] updated to latest gems
 - [Fixed] bugfixes
 
-## [8.0.24] - 2021-11-16
-
-- Bump version
-
-## [8.0.23] - 2021-11-16
-
-## [8.0.22] - 2021-11-15
-
 ### Transfer from Harvard @7.4.71.1 - 2021-11-15
 
 - [Added] column option for "choice_label" and ensure it works for all types of display and editing
 - [Fixed] report edit forms and results format and submit dates correctly
 - [Fixed] form, credential and trigger bugs
-- [Fixed] - bugfixes
 
 ## [8.0.21] - 2021-11-11
 
-- [Fixed] production environment use of encryption salt
-
-## [8.0.20] - 2021-11-10
+## [8.0.21] - 2021-11-11
+
+## [8.0.20] - 2021-11-11
 
 ### Transfer from Harvard @7.4.72 - 2021-11-10
 
@@ -928,11 +426,7 @@
 - [Fixed] Template retrieval and post processing templates
 - [Changed] Report results table significantly refactored
 
-## [8.0.19] - 2021-11-01
-
-- [Added] Documentation for a private repository fork
-
-NOTE: this build is largely to test the new private repository is complete and can be built
+## [8.0.19] - 2021-11-10
 
 ## [8.0.18] - 2021-11-01
 
