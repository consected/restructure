--- conflicted
+++ resolved
@@ -16,8 +16,6 @@
 Note that not every tagged version may be suitable for production use. A Github
 release will be created for any release tested in production, and may be marked below with the tag [Release]
 
-<<<<<<< HEAD
-=======
 ## Unreleased
 
 - [Fixed] scroll-to-target jumping back up to a link outside the current block - fixes #173
@@ -26,7 +24,6 @@
 - [Refactored] to remove duplicated model reference related methods
 - [Fixed] tag substitutions create [[functional directive]] output, to prevent raising an exception, or being manipulated by user data
 
->>>>>>> 5e62ca06
 ## [8.2.104] - 2023-10-23
 
 - [Fixed] release builds to include linked source directories correctly
