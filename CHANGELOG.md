# Changelog for Zeus and Commuter Rails Apps

This file documents notable changes to the apps for each release, including:

- core source code shared by all Zeus and Commuter Rails apps
- database schema definitions and updates
- app configuration files

The format of this file is based on
[Keep a Changelog](https://keepachangelog.com/en/1.0.0/),
and this project adheres to
[Semantic Versioning](https://semver.org/spec/v2.0.0.html).

In short this means that version numbers, visible here and on the login page of the
app match, and have a predictable format indicating how much change from the previous
version has occurred.

The **Unreleased** section collects notes for unreleased changes and features, until they are absorbed into a formal release in a version number tagged section below.

## Unreleased

- [Changed] app-type import to prevent disabling user access controls if no config for valid_user_access_controls appear in the uploaded file
- [Fixed] bugfixes

## [7.4.79] - 2021-11-19

<<<<<<< HEAD
- [Changed] big select updated to allow filters and work with dynamic models
- [Changed] editable report lists can work without master_id

=======
## [7.4.80] - 2021-11-30

<<<<<<< HEAD

## [7.4.79] - 2021-11-29

<<<<<<< HEAD
=======
## [7.4.79] - 2021-11-19

- [Changed] big select updated to allow filters and work with dynamic models
- [Changed] editable report lists can work without master_id

>>>>>>> 27f496cafa37999d1ef629c2756d876c9281981b
>>>>>>> 8a688f15
### Transferred from ReStructure @ 8.0.26

- [Added] better handling of report results list with full set of column types from the table
- [Added] report edit and criteria select fields to use models more effectively and provide grouping
- [Fixed] migrations with references that don't produce views

## [7.4.78] - 2021-11-19

- [Added] changes to allow report record edit and create to work with arbitrary models


## [7.4.77] - 2021-11-19

- [Fixed] multiple bugfixes related to report criteria configuration and select_from_model
- [Fixed] schema updated again for missing migration

## [7.4.76] - 2021-11-18

- [Fixed] _transposed_table_ bad HTML markup

## [7.4.75] - 2021-11-18

- [Fixed] _transposed_table_ not viewing correctly in emails

## [7.4.74] - 2021-11-18

- [Added] report view*as option to show results as a \_transposed_table*

## [7.4.73] - 2021-11-18

- [Added] handling of multi*editable* field type configs for lists and choices in forms
- [Added] column option for "choice_label" and ensure it works for all types of display and editing
- [Fixed] report edit forms and results format and submit dates correctly
- [Fixed] form, credential and trigger bugs
- [Fixed] bugfixes

### [7.4.71.1] - 2021-11-15

- [Added] Configuration of **\_constants** in extra options dynamic configuration
- [Added] Redcap now sets up dynamic model field configurations to display captions, labels and correct field types in edit and view modes
- [Added] Report results options added **embedded_block** to show dynamic models as forms from report results
- [Added] Contributor field to data dictionary variable records, to accompany target field.
- [Fixed] Template retrieval and post processing templates
- [Changed] Report results table significantly refactored

## [7.4.71] - 2021-11-01

- [Added] Add support for Redcap repeating instruments - Transferred from upstream ReStructure
- [Added] Report criteria field type **select_from_model**
- [Added] Derived variables in dynamic model data dictionary now update from their source variables
- [Added] Enhancements to dynamic model definition panels, especially around data dictionary
- [Fixed] DB comments now updating when a dynamic model is a view

## [7.4.70] - 2021-10-27

- [Fixed] Ensure views initialize with dynamic models

## [7.4.69] - 2021-10-26

- [Fixed] Fix issue with times in Redcap leading to constant updating of records

## [7.4.68] - 2021-10-26

## [7.4.68] - 2021-10-26

## [7.4.68] - 2021-10-26

## [7.4.67] - 2021-10-26

- [Changed] Bump version

## [7.4.66] - 2021-10-26

- [Changed] Allow dynamic model updates to add fields where there is no history table

## [7.4.65] - 2021-10-26

- [Added] Data dictionary handling for dynamic models and model generator
- [Added] Refresh dynamic model configuration from table structure
- [Added] Option to download app-export migrations from server as a zip
- [Added] Automatic creation of reference views based on model reference configs
- [Changed] Version of pg gem to avoid memory leaks
- [Changed] Model reference refactoring

## [7.4.65] - 2021-10-26

## [7.4.64] - 2021-10-18

- [Changed] Handling of tracker "alerts" to work without tracker panel being actively displayed
- [Changed] Browser back button in the secure viewer now just closes it
- [Changed] Gems updated, addressing Puma CVE and update to Dalli v3

## [7.4.63] - 2021-10-07

- [Fixed] Embedded reports autorunning even if "run automatically" was not set

## [7.4.62] - 2021-10-06

- [Fixed] [Filestore] file trigger action not working
- [Fixed] [Filestore] incorrect current user being used in certain cases preventing browser viewing
- [Fixed] [Filestore] loop related to unzipping when .z0n parts are missing

## [7.4.61] - 2021-09-21

- [Added] Small change to Study Info authoring display to style with extra classes

## [7.4.59] - 2021-09-20

- [Fixed] Study Info app authoring and display
- [Added] Model references disabled when to_record is disabled
- [Fixed] Calculation around boolean fields

## [7.4.58] - 2021-09-20

- [Changed] Study Info app to provide a better authoring experience
- [Changed] processing scripts to allow for app-specfic scripts to be loaded

## [7.4.57] - 2021-09-20

## [7.4.56] - 2021-09-09

## [7.4.55] - 2021-09-09

- [Changed] [Filestore] reworked browser to use JSON api and improve performance

## [7.4.53] - 2021-08-31

- [Fixed] Version of nio4r gem conflicts with AWS Elastic Beanstalk

## [7.4.52] - 2021-08-31

## [7.4.51] - 2021-08-26

- [Changed][filestore] Improvement to filestore browse performance with many files

## [7.4.51] - 2021-08-26

## [7.4.50] - 2021-08-23

## [7.4.49] - 2021-08-18

## [7.4.48] - 2021-08-18

## [7.4.47] - 2021-08-17

## [7.4.46] - 2021-08-17

## [7.4.45] - 2021-08-12

## [7.4.44] - 2021-08-10

## [7.4.43] - 2021-08-10

## [7.4.42] - 2021-08-09

## [7.4.41] - 2021-07-27

## [7.4.40] - 2021-07-26

## [7.4.39] - 2021-07-26

## [7.4.38] - 2021-07-23

## [7.4.37] - 2021-07-22

## [7.4.36] - 2021-07-21

## [7.4.35] - 2021-07-20

## [7.4.34] - 2021-07-20

## [7.4.33] - 2021-07-20

## [7.4.32] - 2021-07-20

## [7.4.31] - 2021-07-19

## [7.4.30] - 2021-07-19

## [7.4.28] - 2021-07-15

## [7.4.27] - 2021-07-14

## [7.4.26] - 2021-07-12

## [7.4.25] - 2021-07-07

## [7.4.24] - 2021-06-22

## [7.4.23] - 2021-06-14

## [7.4.22] - 2021-06-14

## [7.4.21] - 2021-06-14

## [7.4.20] - 2021-06-11

## [7.4.19] - 2021-05-27

## [7.4.18] - 2021-05-27

- [Changed] session storage from cookie based to ActiveRecord. Requires a DB migration to create the new ml_app.sessions table.

  Version 7.4.17 tested and performed vulnerability scans against the new session storage to validate it.

## [7.4.17] - 2021-05-27

## [7.4.17] - 2021-05-27

## [7.4.16] - 2021-05-24

## [7.4.14] - 2021-05-20

## [7.4.13] - 2021-05-20

## [7.4.12] - 2021-05-19

## [7.4.11] - 2021-05-19

## [7.4.10] - 2021-05-19

## [7.4.9] - 2021-05-19

## [7.4.8] - 2021-05-19

## [7.4.7] - 2021-05-19

## [7.4.6] - 2021-05-19

## [7.4.5] - 2021-05-18

## [7.4.4] - 2021-05-18

## [7.4.3] - 2021-05-18

## [7.4.2] - 2021-05-17

## [7.4.1] - 2021-05-17

[Changed] Ruby version to move to Amazon Linux 2

## [7.3.228] - 2021-05-17

## [7.3.227] - 2021-05-14

## [7.3.226] - 2021-05-14

## [7.3.225] - 2021-05-14

## [7.3.224] - 2021-05-14

## [7.3.223] - 2021-05-07

## [7.3.222] - 2021-05-06

## [7.3.221] - 2021-05-05

## [7.3.220] - 2021-05-04

## [7.3.219] - 2021-05-04

## [7.3.218] - 2021-04-20

## [7.3.217] - 2021-04-20

## [7.3.216] - 2021-04-19

## [7.3.215] - 2021-04-16

## [7.3.214] - 2021-04-16

## [7.3.213] - 2021-04-16

## [7.3.212] - 2021-04-13

## [7.3.211] - 2021-04-13

## [7.3.210] - 2021-03-26

## [7.3.209] - 2021-03-25

## [7.3.208] - 2021-03-25

## [7.3.207] - 2021-03-25

## [7.3.206] - 2021-03-18

## [7.3.204] - 2021-03-12

## [7.3.201] - 2021-03-02

## [7.3.200] - 2021-02-23

## [7.3.199] - 2021-02-23

## [7.3.198] - 2021-02-22

## [7.3.197] - 2021-02-19

## [7.3.196] - 2021-02-19

## [7.3.195] - 2021-02-19

## [7.3.194] - 2021-02-19

## [7.3.193] - 2021-02-08

## [7.3.192] - 2021-01-18

- [Added] server information in admin panel, and moved server restart to it
- [Added] after login or navigate to '/' redirect to "logo url" as home page

## [7.3.191] - 2021-01-18

## [7.3.191] - 2021-01-18

## [7.3.190] - 2021-01-15

## [7.3.189] - 2021-01-15

## [7.3.188] - 2021-01-14

## [7.3.187] - 2021-01-14

## [7.3.186] - 2021-01-14

## [7.3.185] - 2021-01-13

## [7.3.184] - 2021-01-13

## [7.3.183] - 2021-01-13

## [7.3.182] - 2021-01-11

## [7.3.181] - 2021-01-11

- [Added] Scripted jobs functionality in filestore pipelines
- [Added] Standalone pages in layouts include web page styled views and file folders
- [Added] improved migration generation and create_or_update migrations generated on app type export
- [Added] External identifiers now use option configurations to apply dynamic definitions to fields and forms
- [Added] improved DB table and field comments, automatically generated from captions and labels
- [Added] activity_selector reference option
- [Changed] item_flags table now enforces not null on item_flag_name_id to avoid data causing app errors
- [Changed] app types now import / export item flag name configurations
- [Changed] improved image previewing and icons
- [Changed] bugfixes in editable report forms and model reference edit buttons
- [Changed] model reference handling in views
- [Changed] Activity Log admin edit form to provide more information about the current definition
- [Fixed] bugfixes in editable report forms and model reference edit buttons
- [Fixed] many fixes

## [7.3.168] - 2020-11-20

- [Added] improved migration generation and create_or_update migrations generated on app type export
- [Added] External identifiers now use option configurations to apply dynamic definitions to fields and forms
- [Added] improved DB table and field comments, automatically generated from captions and labels
- [Added] activity_selector reference option
- [Changed] model reference handling in views
- [Changed] Activity Log admin edit form to provide more information about the current definition
- [Fixed] many fixes

## [7.3.167] - 2020-11-12

## [7.3.163] - 2020-11-11

- [Changed] small bugfixes and build to support release to Filestore

## [7.3.151] - 2020-11-07

- [Added] templates for activity logs and dynamic models are displayed using the version current at the time a record was created
- [Added] versioned UI templates downloading based on data being retrieved
- [Added] data dictionary, schema and classification types viewing by authorized users
- [Added] [Filestore] option for certain users to re-run all actions (extract zip and handle metadata)
- [Added] [Admin] allow admins to view a list of other admins and disable individual admin accounts
- [Added] [Admin] automated database migration creation based on changes to configurations
- [Added] [Filestore] deidentification / metadata changes within user triggered pipelines
- [Changed] git repos for FPHS specific app configurations and Docker container for building production assets
- [Changed] removed Javascript packages from direct inclusion in source and instead install from Yarn
- [Changed] updated platform to Rails 5.2
- [Fixed] bugs and usability issues

## [7.3.83] - 2020-01-13

- [Added] [IPA] sync-back participant data and events to Zeus
- [Added] Enahncements allowing more complex forms to be defined in activities
- [Added] [Sleep Study] configurations to cover screener changes
- [Added] [IPA] participant summary changes
- [Added] [Bulk SMS] capture opt-outs from AWS
- [Added] [GRIT Study] preparations for GRIT release
- [Added] [Zeus] Scantron Q2 table
- [Added] Configurations allow alternatives to player info in search results headers
- [Added] [Admin] improvements to support admin configurations of applications and user roles
- [Fixed] Small bug fixes

## [7.3.59] - 2019-10-17

- [Added] [Sleep Study] configurations for Athena app
- [Added] [Bulk Msg] app for SMS marketing
- [Added] [Zeus] External Identifier for Q1 redcap links
- [Added] [Zeus] External Identifier for Q2 redcap links
- [Added] [Zeus] External Identifier for Marketo IDs
- [Added] [Zeus] External Identifier for Sleep Study IDs
- [Added] [Zeus] Authorized users can view added identifiers based on role assignments
- [Fixed] Many bug fixes

## [7.3.49] - 2019-09-23

- [Added] [IPA] Participant Summary panel, pulling data from phone screen responses
- [Added] [IPA] Reimbursement request added to IPA Tracker Payments block
- [Added] [IPA] Automatically update player details with birth date from phone screener
- [Added] WYSIWYG editor / viewing for notes fields
- [Added] Much improved styling
- [Added] Many changes to improve configuration of apps
- [Added] Allow re-syncing from Zeus to Athena with a new IPA ID
- [Added] Improved flexibility for email and SMS notifications
- [Added] [Filestore] Allow file rename, move and improved send-to-trash by authorized users
- [Fixed] [Filestore] Identify DICOM files based on content, not just filename
- [Fixed] Many bug fixes

## [7.3.21] - 2019-07-03

- [Added] Dashboards include timeseries charts
- [Added] [IPA] Phone screen comprehension questions

## [7.3.10] - 2019-06-24

- [Added] [IPA] Changed flow and script of Phone Screener, added specific fields to TMS and updated eligibility call
- [Added] View specific reports with a chart view, such as pie or histogram
- [Added] Calendar view on specific reports
- [Added] [Bulk-SMS] An app configuration (and associated code changes) to allow sending bulk SMS messages to player contacts
- [Added] Changes to support better modularization of apps and generating baseline components as building blocks for new apps
- [Fixed] Performance and admin configuration bugs
- [Fixed] [Filestore] Issue uploading under certain circumstances

## [7.2.28] - 2019-05-21

- [Added] [IPA] Deployed Medical Navigation app to production
- [Fixed] Accidentally allowed users to view reports page for a search they have, even if report viewing is disabled

## [7.2.25] - 2019-05-16

- [Added] Define a prefix for master record header, based on data extracted from the record
- [Added] Message field substitution allows data from any part of the master record to be used

## [7.2.24] - 2019-05-15

- [Added] [IPA] Auto search tabs / queues showing participants with various statuses (such as Ready for Sign Off)
- [Changed] [IPA] Outstanding Activities search / report has some new activities to clarify meanings
- [Added] Loading / refresh of page should be much faster after the first load

## [7.2.23] - 2019-05-15

- [Added] [IPA] Added MRN activity to Navigation to allow viewing and adding of MRNs from the planning / scheduling process (plus associated 'scheduling' role)
- [Added] [IPA] New search tab queues representing common Outstanding Activities searches, such as "Ready to Sign" phone screen checklist
- [Added] [Filestore] Allow record attributes to be substituted into filename filters, to enforce names like "{{ids.ipa_id}}-filename" to become "123123-filename"
- [Fixed] Bug causing errors when referencing external IDs (such as IPA ID) from an activity

## [7.2.17] - 2019-05-03

- [Changed] Login and e-signature forms used the term "one-time code", which was confusing to users. Change to "two-factor authentication code" for clarity.
- [Changed] [IPA] Fixed a bug in the configuration that was preventing PIs from e-signing phone screen checklist documents
- [Added] [Admin] Allow admins to copy configuration entries in admin panel, to allow accurate duplication of templates and common configurations
- [Added] [Filestore] [Access-Controls] Uploaded files can be be sent to trash, which is a hidden directory and hidden stored / archived files paths
- [Changed] [Filestore] Added configuration option to notify roles when a set of file uploads has completed
- [Changed] [Filestore] Fixed issues with background processing of zip files based on testing in production with real MRI files
- [Changed] [Filestore] Speed up browsing of containers with thousands of files

## [7.2.14] - 2019-04-17

- [Changed] [IPA] TMS review discussion to include Staff Member
- [Changed] [IPA] Navigation Planned Events and Event Feedback adds PI Assigned to Coordinate, and Location
- [Changed] [Filestore] Provide a mechanism for notifying users after a set of files has been uploaded successfully
- [Fixed] Bug preventing editable reports working correctly
- [Fixed] Bug that showed the MSID style searches in the nav bar when requesting the two factor authentication QR code setup the first time
- [Fixed] [Filestore] Ensure that filenames are checked against filters for every file in a multiple upload
- [Changed] Allow checkboxes to be used in editable forms

## [7.2.13] - 2019-04-16

- [Fixed] Bug that allowed files with names that didn't match filters to be uploaded if the first file did match

## [7.2.12] - 2019-04-12

- [Changed] Allow configuration of one time code drift (to account for different authenticator apps and time drift between phones and server)
- [Changed] Allow per-server configuration of number of password attempts before lockout
- [Fixed] Ensure e-signature one time code accounts for time drift during signature

## [7.2.11] - 2019-04-11

- [Fixed] [Filestore] Some archives didn't finish processing

## [7.2.10] - 2019-04-11

- [Fixed] Bug where date picker would show one date but the form would return the previous day's date

## [7.2.9] - 2019-04-09

- [Fixed] [Filestore] Fixed bug checking for duplicate file uploads
- [Added] [API] API samples for Filestore uploads and to create containers

## [7.2.8] - 2019-04-08

- [Fixed] [Filestore] Allow large file uploads through the API to complete without using all the server's memory
- [Fixed] [Secure-View] Only count pages when the file is convertible to a PDF, avoiding unnecessary delays in viewing

## [7.2.7] - 2019-04-08

- [Fixed] Bug preventing a user of Athena from accessing the default IPA Files app on Medusa

## [7.2.5] - 2019-04-05

- [Fixed] Bug in one-time code pattern prevented correct entry in admin login and e-signature

## [7.2.4] - 2019-04-03

### Fixed

- [Build] Testing improved build process to add branch to Github

## [7.2.3] - 2019-04-03

### Changed

- [UI] Made the one-time code field for login and electronic signatures show the entered digits, to make entry more reliable and avoid issues with password managers attempting to save the code
- [Config] [IPA] Changes to notify MedNav on finalization of phone screener

### Fixed

- [Admin] A special section filter for _IS NULL_ no longer returns an error
- [Docs] Fixed issues in the new deployment readme for secure-view installations

## [7.2.2] - 2019-03-29

### Added

- [Docs] Added secure-view readme to support building and installation of server-side programs required for creating previews

### Fixed

- [UI] [Secure-View] Make the HTML preview zoom in a more usable way
- [UI] [Access-Controls] [Secure-View] Manage which roles / users can preview as image, HTML, or can download

## [7.2.1] - 2019-03-29

### Added

- [Secure-View] Provide a secure-viewer directly for users clicking a file link in a filestore container. Just view the pages of documents directly in the browser without having to worry about where files were downloaded, or cleaning them up afterwards.

## [7.2.15] - 2019-04-18

## [7.2.18] - 2019-05-03

## [7.2.19] - 2019-05-03

## [7.2.20] - 2019-05-05

## [7.2.21] - 2019-05-08

## [7.2.22] - 2019-05-08

## [7.2.26] - 2019-05-16

## [7.2.27] - 2019-05-17

## [7.2.28] - 2019-05-20

## [7.2.29] - 2019-05-23

## [7.3.1] - 2019-06-10

## [7.3.2] - 2019-06-11

## [7.3.3] - 2019-06-14

## [7.3.4] - 2019-06-14

## [7.3.5] - 2019-06-17

## [7.3.6] - 2019-06-18

## [7.3.7] - 2019-06-18

## [7.3.8] - 2019-06-19

## [7.3.9] - 2019-06-21

## [7.3.10] - 2019-06-24

## [7.3.11] - 2019-06-24

## [7.3.12] - 2019-06-24

## [7.3.13] - 2019-06-25

## [7.3.14] - 2019-06-27

## [7.3.15] - 2019-06-27

## [7.3.16] - 2019-06-27

## [7.3.17] - 2019-06-28

## [7.3.18] - 2019-07-01

## [7.3.19] - 2019-07-02

## [7.3.20] - 2019-07-03

## [7.3.21] - 2019-07-03

## [7.3.22] - 2019-07-08

## [7.3.23] - 2019-07-08

## [7.3.24] - 2019-07-10

## [7.3.25] - 2019-07-11

## [7.3.26] - 2019-07-15

## [7.3.27] - 2019-07-15

## [7.3.28] - 2019-07-16

## [7.3.29] - 2019-07-16

## [7.3.30] - 2019-07-17

## [7.3.31] - 2019-07-17

## [7.3.32] - 2019-07-17

## [7.3.33] - 2019-07-24

## [7.3.34] - 2019-07-30

## [7.3.35] - 2019-08-01

## [7.3.36] - 2019-08-07

## [7.3.37] - 2019-08-23

## [7.3.38] - 2019-08-23

## [7.3.39] - 2019-09-02

## [7.3.40] - 2019-09-03

## [7.3.41] - 2019-09-04

## [7.3.42] - 2019-09-05

## [7.3.43] - 2019-09-05

## [7.3.44] - 2019-09-11

## [7.3.45] - 2019-09-11

## [7.3.46] - 2019-09-11

## [7.3.47] - 2019-09-19

## [7.3.48] - 2019-09-19

## [7.3.49] - 2019-09-20

## [7.3.50] - 2019-09-30

## [7.3.51] - 2019-10-01

## [7.3.52] - 2019-10-01

## [7.3.53] - 2019-10-02

## [7.3.54] - 2019-10-04

## [7.3.55] - 2019-10-06

## [7.3.56] - 2019-10-08

## [7.3.57] - 2019-10-09

## [7.3.58] - 2019-10-09

## [7.3.60] - 2019-10-18

## [7.3.61] - 2019-10-18

## [7.3.62] - 2019-10-25

## [7.3.63] - 2019-10-25

## [7.3.64] - 2019-10-28

## [7.3.65] - 2019-10-28

## [7.3.66] - 2019-10-29

## [7.3.67] - 2019-10-29

## [7.3.68] - 2019-10-31

## [7.3.69] - 2019-11-01

## [7.3.70] - 2019-11-01

## [7.3.71] - 2019-11-08

## [7.3.72] - 2019-11-08

## [7.3.73] - 2019-11-11

## [7.3.74] - 2019-11-15

## [7.3.75] - 2019-11-18

## [7.3.76] - 2019-11-18

## [7.3.77] - 2019-11-18

## [7.3.78] - 2019-11-21

## [7.3.79] - 2019-11-25

## [7.3.80] - 2019-12-03

## [7.3.81] - 2019-12-04

## [7.3.82] - 2019-12-05

## [7.3.83] - 2020-01-08

## [7.3.85] - 2020-01-15

## [7.3.86] - 2020-01-20

## [7.3.87] - 2020-01-24

## [7.3.88] - 2020-01-29

## [7.3.89] - 2020-03-09

## [7.3.90] - 2020-03-09

## [7.3.91] - 2020-03-13

## [7.3.92] - 2020-03-24

## [7.3.93] - 2020-03-24

## [7.3.94] - 2020-03-27

## [7.3.95] - 2020-03-27

## [7.3.97] - 2020-04-03

## [7.3.98] - 2020-04-03

## [7.3.99] - 2020-04-03

## [7.3.100] - 2020-04-03

## [7.3.101] - 2020-04-06

## [7.3.102] - 2020-04-06<|MERGE_RESOLUTION|>--- conflicted
+++ resolved
@@ -19,31 +19,16 @@
 
 ## Unreleased
 
+## [7.4.80] - 2021-11-30
+
 - [Changed] app-type import to prevent disabling user access controls if no config for valid_user_access_controls appear in the uploaded file
 - [Fixed] bugfixes
 
 ## [7.4.79] - 2021-11-19
 
-<<<<<<< HEAD
 - [Changed] big select updated to allow filters and work with dynamic models
 - [Changed] editable report lists can work without master_id
 
-=======
-## [7.4.80] - 2021-11-30
-
-<<<<<<< HEAD
-
-## [7.4.79] - 2021-11-29
-
-<<<<<<< HEAD
-=======
-## [7.4.79] - 2021-11-19
-
-- [Changed] big select updated to allow filters and work with dynamic models
-- [Changed] editable report lists can work without master_id
-
->>>>>>> 27f496cafa37999d1ef629c2756d876c9281981b
->>>>>>> 8a688f15
 ### Transferred from ReStructure @ 8.0.26
 
 - [Added] better handling of report results list with full set of column types from the table
@@ -53,7 +38,6 @@
 ## [7.4.78] - 2021-11-19
 
 - [Added] changes to allow report record edit and create to work with arbitrary models
-
 
 ## [7.4.77] - 2021-11-19
 
