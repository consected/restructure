# Changelog for ReStructure

This file documents notable changes to the ReStructure project.

The format of this file is based on
[Keep a Changelog](https://keepachangelog.com/en/1.0.0/),
and this project adheres to
[Semantic Versioning](https://semver.org/spec/v2.0.0.html).

In short this means that version numbers, visible here and on the login page of the
app match, and have a predictable format indicating how much change from the previous
version has occurred.

The [Unreleased](#unreleased) section collects notes for unreleased changes and features, until they are absorbed into a formal release in a version number tagged section below.

Note that not every tagged version may be suitable for production use. A Github
release will be created for any release tested in production, and may be marked below with the tag [Release]

<<<<<<< HEAD
## [8.0.40] - 2022-01-24

- [Added] ability to show embedded block from an embedded report in a second modal

## [8.0.39] - 2022-01-11

- [Fixed] issue with active app types when specified with env var, since it returned an array not a scope

## [8.0.38] - 2022-01-11

- [Updated] release script to allow clean container to be requested
- [Updated] change_user_roles trigger to allow app_type to be specified

## [8.0.37] - 2022-01-11

- [Added] ability to specify multiple checkboxes in report select items
- [Fixed] bug by supressing notification  when the admins change their passwords
- [Updated] css for mobile responsiveness, css vars and app styles
- [Updated] document library to correctly link to source repository
- [Updated] admin scripts to improve server configuration

## [8.0.35] - 2022-01-06

- [Bumped] version

## [8.0.33] - 2022-01-06

- [Added] user self-registration, email confirmation and password reset

### Transfer from ReStructure 8.0.24 - 2021-12-20

- [Added] scripted job script for OCR
- [Added] logic to avoid too many refreshes on browser
- [Added] PDF and office doc search (within a single document) in secure view
- [Changed] scripted job for better job feedback and documentation
- [Changed] activity log documentation to improve filestore information
- [Changed] report list functionality to results list view
- [Fixed] embedded items not updating in activity logs, causing entered data to be lost
- [Fixed] multiple bugs

## [8.0.32] - 2021-12-14

- [Added] demo release

## [8.0.30] - 2021-12-07

- [Fixed] scrolling issue with report result lists

## [8.0.29] - 2021-12-07

- [Fixed] report criteria select_from_model defaults

## [8.0.28] - 2021-12-03

- [Changed] rebuild

## [8.0.27] - 2021-12-03
=======
## [8.0.27] - 2022-02-09

### Transferred from Harvard @7.4.96 - 2022-02-09

- [Fixed] pregenerated and non-editable external identifier fields not to show
- [Changed] export of app-export migrations to go to a single app directory, not each schema directory
- [Added] app admin navigation for current app
- [Fixed] Beanstalk scripts
- [Updated] restart script to allow full EB restart of all app servers
- [Added] app type components page for easy viewing and navigation around an app
- [Added] ability to filter admin resources by id, ids or resource name

## [8.0.26] - 2022-01-12

### Transferred from Viva @8.0.39

- [Added] user self-registration, email confirmation and password reset
- [Changed] release script to allow clean container to be requested
- [Changed] change_user_roles trigger to allow app_type to be specified
- [Changed] ability to specify multiple checkboxes in report select items
- [Changed] css for mobile responsiveness, css vars and app styles
- [Changed] document library to correctly link to source repository
- [Changed] admin scripts to improve server configuration
- [Fixed] issue with active app types when specified with env var, since it returned an array not a scope
>>>>>>> a266134b

## [8.0.25] - 2021-12-20

- [Bumped] version

## [8.0.24] - 2021-12-20

### Transfer from Harvard @7.4.94 - 2021-12-16

- [Added] scripted job script for OCR
- [Added] logic to avoid too many refreshes on browser
- [Added] PDF and office doc search (within a single document) in secure view
- [Changed] scripted job for better job feedback and documentation
- [Changed] activity log documentation to improve filestore information
- [Changed] report list functionality to results list view
- [Fixed] embedded items not updating in activity logs, causing entered data to be lost
- [Fixed] multiple bugs

### Cherrypicked from Project Viva @8.0.30 - 2021-12-07

- [Fixed] scrolling issue with report result lists

## [8.0.24] - 2021-12-20

## [8.0.23] - 2021-12-03

### Transfer from Harvard @7.4.90 - 2021-12-03

- [Added] restrict access to standalone pages / dashboards with user access controls
- [Fixed] rspec issues
- [Added] configure an alt_column_header for reports
- [Added] allow substitutions in report descriptions and dashboard block headers
- [Added] substitution add*edit_button*
- [Added] disable dynamic definition versions based on app setting
- [Added] hiding of dashboards in list
- [Added] menu / title setting for dashboards (and reports)
- [Fixed] substitutions in forms with no master
- [Fixed] YAML/JSON field viewing and editing
- [Changed] app-type import to prevent disabling user access controls if no config for valid_user_access_controls appear in the uploaded file
- [Changed] big select updated to allow filters and work with dynamic models
- [Changed] editable report lists can work without master_id
- [Added] better handling of report results list with full set of column types from the table
- [Added] report edit and criteria select fields to use models more effectively and provide grouping
- [Fixed] migrations with references that don't produce views

## [8.0.26] - 2021-11-24

- [Added] better handling of report results list with full set of column types from the table
- [Added] report edit and criteria select fields to use models more effectively and provide grouping
- [Fixed] migrations with references that don't produce views

## [8.0.25] - 2021-11-22

- [Added] changes to allow report record edit and create to work with arbitrary models
- [Added] report view*as option to show results as a \_transposed_table*
- [Added] handling of multi*editable* field type configs for lists and choices in forms
- [Added] column option for "choice_label" and ensure it works for all types of display and editing
- [Fixed] multiple bugfixes related to report criteria configuration and select_from_model
- [Fixed] report edit forms and results format and submit dates correctly
- [Fixed] form, credential and trigger bugs
- [Changed] updated to latest gems
- [Fixed] bugfixes

## [8.0.24] - 2021-11-16

- Bump version

## [8.0.23] - 2021-11-16

## [8.0.22] - 2021-11-15

### Transfer from Harvard @7.4.71.1 - 2021-11-15

- [Added] column option for "choice_label" and ensure it works for all types of display and editing
- [Fixed] report edit forms and results format and submit dates correctly
- [Fixed] form, credential and trigger bugs
- [Fixed] - bugfixes

## [8.0.21] - 2021-11-11

- [Fixed] production environment use of encryption salt

## [8.0.20] - 2021-11-10

### Transfer from Harvard @7.4.72 - 2021-11-10

- [Added] Report view_option for show_all_booleans_as_checkboxed
- [Added] use_def_version_time as an optional field to dynamic models to force definition version use for an instance
- [Added] \_constants to extra options dynamic configuration
- [Changed] Model block fields in view mode provide better checkboxes, radios and data/time handling

### Transfer from Harvard @7.4.71 - 2021-11-09

- [Added] Redcap now sets up dynamic model field configurations to display captions, labels and correct field types in edit and view modes
- [Added] Report results options added **embedded_block** to show dynamic models as forms from report resutls
- [Added] Contributor field to data dictionary variable records, to accompany target field.
- [Fixed] Template retrieval and post processing templates
- [Changed] Report results table significantly refactored

## [8.0.19] - 2021-11-01

- [Added] Documentation for a private repository fork

NOTE: this build is largely to test the new private repository is complete and can be built

## [8.0.18] - 2021-11-01

- [Added] Add support for Redcap repeating instruments

## Transfer from Harvard @7.4.70 - 2021-10-31

- [Added] Report criteria field type **select_from_model**
- [Added] Derived variables in dynamic model data dictionary now update from their source variables
- [Added] Enhancements to dynamic model definition panels, especially around data dictionary
- [Fixed] DB comments now updating when a dynamic model is a view
- [Fixed] Ensure views initialize with dynamic models
- [Fixed] Fix issue with times in Redcap leading to constant updating of records
- [Changed] Allow dynamic model updates to add fields where there is no history table
- [Added] Data dictionary handling for dynamic models and model generator
- [Added] Refresh dynamic model configuration from table structure
- [Added] Option to download app-export migrations from server as a zip
- [Added] Automatic creation of reference views based on model reference configs
- [Changed] Version of pg gem to avoid memory leaks
- [Changed] Model reference refactoring
- [Changed] Handling of tracker "alerts" to work without tracker panel being actively displayed
- [Changed] Browser back button in the secure viewer now just closes it
- [Changed] Gems updated, addressing Puma CVE and update to Dalli v3
- [Fixed] Embedded reports autorunning even if "run automatically" was not set

## [8.0.16] - 2021-10-06

- [Added] Model references disabled when to_record is disabled
- [Changed] Study Info app to provide a better authoring experience
- [Changed] processing scripts to allow for app-specfic scripts to be loaded
- [Changed] [Filestore] reworked browser to use JSON api and improve performance
- [Fixed] [Filestore] loop related to unzipping when .z0n parts are missing
- [Fixed] Calculation around boolean fields

## [8.0.15] - 2021-09-03

- [Changed] Docs library to allow links to work within source (and github) as well as in app

## [8.0.14] - 2021-08-23

## [8.0.13] - 2021-08-23

## [8.0.12] - 2021-08-22

## [8.0.11] - 2021-08-12

## [8.0.7] - 2021-01-11

- [Added] Report list view
- [Added] Brand updates (logo)
- [Added] Scripted jobs functionality in filestore pipelines
- [Added] Standalone pages in layouts include web page styled views and file folders
- [Added] improved migration generation and create_or_update migrations generated on app type export
- [Added] External identifiers now use option configurations to apply dynamic definitions to fields and forms
- [Added] improved DB table and field comments, automatically generated from captions and labels
- [Added] activity_selector reference option
- [Changed] app type refactoring and item flag name export / import
- [Changed] item flag (name) improvements to guard against external data errors
- [Changed] moved app configs and migrations to separate repo (<https://github.com/consected/restructure-apps>)
- [Changed] improved image previewing and icons
- [Changed] bugfixes in editable report forms and model reference edit buttons
- [Changed] model reference handling in views
- [Changed] Activity Log admin edit form to provide more information about the current definition
- [Fixed] many fixes

## [8.0.2] - 2020-11-18

- [Added] Role, user access controls and app configuration caching
- [Added] Table comment from default label and captions as field comments
- [Added] Option configs for external identifiers
- [Changed] Versioned template fixes
- [Changed] Time only substitution formatter option
- [Changed] Activity log and dynamic model options editor info
- [Changed] Ensure only correct creatable items appear in panel buttons

## [8.0.1] - 2020-11-12

- [Added] source code for baseline release of the ReStructure project<|MERGE_RESOLUTION|>--- conflicted
+++ resolved
@@ -16,7 +16,18 @@
 Note that not every tagged version may be suitable for production use. A Github
 release will be created for any release tested in production, and may be marked below with the tag [Release]
 
-<<<<<<< HEAD
+## Unreleased
+
+### Transfer from ReStructure 8.0.27 - 2022-02-10
+
+- [Fixed] pregenerated and non-editable external identifier fields not to show
+- [Changed] export of app-export migrations to go to a single app directory, not each schema directory
+- [Added] app admin navigation for current app
+- [Fixed] Beanstalk scripts
+- [Updated] restart script to allow full EB restart of all app servers
+- [Added] app type components page for easy viewing and navigation around an app
+- [Added] ability to filter admin resources by id, ids or resource name
+
 ## [8.0.40] - 2022-01-24
 
 - [Added] ability to show embedded block from an embedded report in a second modal
@@ -74,32 +85,6 @@
 - [Changed] rebuild
 
 ## [8.0.27] - 2021-12-03
-=======
-## [8.0.27] - 2022-02-09
-
-### Transferred from Harvard @7.4.96 - 2022-02-09
-
-- [Fixed] pregenerated and non-editable external identifier fields not to show
-- [Changed] export of app-export migrations to go to a single app directory, not each schema directory
-- [Added] app admin navigation for current app
-- [Fixed] Beanstalk scripts
-- [Updated] restart script to allow full EB restart of all app servers
-- [Added] app type components page for easy viewing and navigation around an app
-- [Added] ability to filter admin resources by id, ids or resource name
-
-## [8.0.26] - 2022-01-12
-
-### Transferred from Viva @8.0.39
-
-- [Added] user self-registration, email confirmation and password reset
-- [Changed] release script to allow clean container to be requested
-- [Changed] change_user_roles trigger to allow app_type to be specified
-- [Changed] ability to specify multiple checkboxes in report select items
-- [Changed] css for mobile responsiveness, css vars and app styles
-- [Changed] document library to correctly link to source repository
-- [Changed] admin scripts to improve server configuration
-- [Fixed] issue with active app types when specified with env var, since it returned an array not a scope
->>>>>>> a266134b
 
 ## [8.0.25] - 2021-12-20
 
