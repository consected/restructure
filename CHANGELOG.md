--- conflicted
+++ resolved
@@ -16,27 +16,18 @@
 Note that not every tagged version may be suitable for production use. A Github
 release will be created for any release tested in production, and may be marked below with the tag [Release]
 
-<<<<<<< HEAD
+## Unreleased
+
+- [Fixed] _fpa_substitution.js get_data() merges master data over the original instance data, breaking id, created_at, etc - fixes #175
+- [Fixed] scrolling after saving a new model reference embedded in am activity log jumps to top of list - fixes #176
+- [Added] documentation to clarify reference sorting in extra options view_options.sort_references
+
 ## [8.2.102] - 2023-11-01
 
 - [Fixed] scroll-to-target jumping back up to a link outside the current block - fixes #173
 - [Changed] handling of panel tab caption to ignore blank entries that include carriage returns - fixes #172
 - [Fixed] view_options.sort_references failing with an exception if a value being sorted is null - fixes #164
 - [Refactored] to remove duplicated model reference related methods
-- [Fixed] tag substitutions create [[functional directive]] output, to prevent raising an exception, or being manipulated by user data
-
-## [8.2.101] - 2023-10-30
-=======
-## Unreleased
->>>>>>> 7c491c88
-
-- [Fixed] _fpa_substitution.js get_data() merges master data over the original instance data, breaking id, created_at, etc - fixes #175
-- [Fixed] scrolling after saving a new model reference embedded in am activity log jumps to top of list - fixes #176
-- [Added] documentation to clarify reference sorting in extra options view_options.sort_references
-- [Fixed] scroll-to-target jumping back up to a link outside the current block - fixes #173
-- [Changed] handling of panel tab caption to ignore blank entries that include carriage returns - fixes #172
-- [Fixed] view_options.sort_references failing with an exception if a value being sorted is null - fixes #164
-- [Refactored] to remove duplicated model reference related methods and perform other cleanups
 - [Fixed] tag substitutions create [[functional directive]] output, to prevent raising an exception, or being manipulated by user data
 
 ## [8.2.104] - 2023-10-23
