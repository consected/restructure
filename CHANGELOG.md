# Changelog for ReStructure

This file documents notable changes to the ReStructure project.

The format of this file is based on
[Keep a Changelog](https://keepachangelog.com/en/1.0.0/),
and this project adheres to
[Semantic Versioning](https://semver.org/spec/v2.0.0.html).

In short this means that version numbers, visible here and on the login page of the
app match, and have a predictable format indicating how much change from the previous
version has occurred.

The [Unreleased](#unreleased) section collects notes for unreleased changes and features, until they are absorbed into a formal release in a version number tagged section below.

Note that not every tagged version may be suitable for production use. A Github
release will be created for any release tested in production, and may be marked below with the tag [Release]

## Unreleased

<<<<<<< HEAD

## [8.0.21] - 2021-11-11

- [Fixed] production environment use of encryption salt

## [8.0.20] - 2021-11-10
=======
- [Fixed] form, credential and trigger bugs

## [8.0.21] - 2021-11-11


## [8.0.20] - 2021-11-11
>>>>>>> e8ac02af

### Transfer from Harvard @7.4.72 - 2021-11-10

- [Added] Report view_option for show_all_booleans_as_checkboxed
- [Added] use_def_version_time as an optional field to dynamic models to force definition version use for an instance
- [Added] \_constants to extra options dynamic configuration
- [Changed] Model block fields in view mode provide better checkboxes, radios and data/time handling

### Transfer from Harvard @7.4.71 - 2021-11-09

- [Added] Redcap now sets up dynamic model field configurations to display captions, labels and correct field types in edit and view modes
- [Added] Report results options added **embedded_block** to show dynamic models as forms from report resutls
- [Added] Contributor field to data dictionary variable records, to accompany target field.
- [Fixed] Template retrieval and post processing templates
- [Changed] Report results table significantly refactored

## [8.0.19] - 2021-11-10

<<<<<<< HEAD
## [8.0.19] - 2021-11-01

- [Added] Documentation for a private repository fork

NOTE: this build is largely to test the new private repository is complete and can be built

=======
>>>>>>> e8ac02af
## [8.0.18] - 2021-11-01

- [Added] Add support for Redcap repeating instruments

## Transfer from Harvard @7.4.70 - 2021-10-31

- [Added] Report criteria field type **select_from_model**
- [Added] Derived variables in dynamic model data dictionary now update from their source variables
- [Added] Enhancements to dynamic model definition panels, especially around data dictionary
- [Fixed] DB comments now updating when a dynamic model is a view
- [Fixed] Ensure views initialize with dynamic models
- [Fixed] Fix issue with times in Redcap leading to constant updating of records
- [Changed] Allow dynamic model updates to add fields where there is no history table
- [Added] Data dictionary handling for dynamic models and model generator
- [Added] Refresh dynamic model configuration from table structure
- [Added] Option to download app-export migrations from server as a zip
- [Added] Automatic creation of reference views based on model reference configs
- [Changed] Version of pg gem to avoid memory leaks
- [Changed] Model reference refactoring
- [Changed] Handling of tracker "alerts" to work without tracker panel being actively displayed
- [Changed] Browser back button in the secure viewer now just closes it
- [Changed] Gems updated, addressing Puma CVE and update to Dalli v3
- [Fixed] Embedded reports autorunning even if "run automatically" was not set

## [8.0.16] - 2021-10-06

- [Added] Model references disabled when to_record is disabled
- [Changed] Study Info app to provide a better authoring experience
- [Changed] processing scripts to allow for app-specfic scripts to be loaded
- [Changed] [Filestore] reworked browser to use JSON api and improve performance
- [Fixed] [Filestore] loop related to unzipping when .z0n parts are missing
- [Fixed] Calculation around boolean fields

## [8.0.15] - 2021-09-03

- [Changed] Docs library to allow links to work within source (and github) as well as in app

## [8.0.14] - 2021-08-23

## [8.0.13] - 2021-08-23

## [8.0.12] - 2021-08-22

## [8.0.11] - 2021-08-12

## [8.0.7] - 2021-01-11

- [Added] Report list view
- [Added] Brand updates (logo)
- [Added] Scripted jobs functionality in filestore pipelines
- [Added] Standalone pages in layouts include web page styled views and file folders
- [Added] improved migration generation and create_or_update migrations generated on app type export
- [Added] External identifiers now use option configurations to apply dynamic definitions to fields and forms
- [Added] improved DB table and field comments, automatically generated from captions and labels
- [Added] activity_selector reference option
- [Changed] app type refactoring and item flag name export / import
- [Changed] item flag (name) improvements to guard against external data errors
- [Changed] moved app configs and migrations to separate repo (<https://github.com/consected/restructure-apps>)
- [Changed] improved image previewing and icons
- [Changed] bugfixes in editable report forms and model reference edit buttons
- [Changed] model reference handling in views
- [Changed] Activity Log admin edit form to provide more information about the current definition
- [Fixed] many fixes

## [8.0.2] - 2020-11-18

- [Added] Role, user access controls and app configuration caching
- [Added] Table comment from default label and captions as field comments
- [Added] Option configs for external identifiers
- [Changed] Versioned template fixes
- [Changed] Time only substitution formatter option
- [Changed] Activity log and dynamic model options editor info
- [Changed] Ensure only correct creatable items appear in panel buttons

## [8.0.1] - 2020-11-12

- [Added] source code for baseline release of the ReStructure project<|MERGE_RESOLUTION|>--- conflicted
+++ resolved
@@ -18,21 +18,13 @@
 
 ## Unreleased
 
-<<<<<<< HEAD
+- [Fixed] - bugfixes
 
 ## [8.0.21] - 2021-11-11
 
 - [Fixed] production environment use of encryption salt
 
 ## [8.0.20] - 2021-11-10
-=======
-- [Fixed] form, credential and trigger bugs
-
-## [8.0.21] - 2021-11-11
-
-
-## [8.0.20] - 2021-11-11
->>>>>>> e8ac02af
 
 ### Transfer from Harvard @7.4.72 - 2021-11-10
 
@@ -49,17 +41,12 @@
 - [Fixed] Template retrieval and post processing templates
 - [Changed] Report results table significantly refactored
 
-## [8.0.19] - 2021-11-10
-
-<<<<<<< HEAD
 ## [8.0.19] - 2021-11-01
 
 - [Added] Documentation for a private repository fork
 
 NOTE: this build is largely to test the new private repository is complete and can be built
 
-=======
->>>>>>> e8ac02af
 ## [8.0.18] - 2021-11-01
 
 - [Added] Add support for Redcap repeating instruments
