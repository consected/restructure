--- conflicted
+++ resolved
@@ -18,15 +18,12 @@
 
 ## Unreleased
 
-<<<<<<< HEAD
-- [Fixed] - bugfixes
-=======
 ### Transfer from Harvard @7.4.71.1 - 2021-11-15
 
 - [Added] column option for "choice_label" and ensure it works for all types of display and editing
 - [Fixed] report edit forms and results format and submit dates correctly
 - [Fixed] form, credential and trigger bugs
->>>>>>> 08924107
+- [Fixed] - bugfixes
 
 ## [8.0.21] - 2021-11-11
 
