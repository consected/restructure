out
build
.byebugrc
.python-version
*.rbc
capybara-*.html
.rspec
/log
/tmp
/public/system
/coverage/
/spec/tmp
*.orig
rerun.txt
pickle-email-*.html

C:\\nppdf32Log\\debuglog.txt

# TODO Comment out this rule if you are OK with secrets being uploaded to the repo
config/initializers/secret_token.rb

# Only include if you have production secrets in this file, which is no longer a Rails default
# config/secrets.yml

# dotenv
# TODO Comment out this rule if environment variables can be committed
.env

## Environment normalization:
/.bundle
/vendor/bundle
/vendor/dev-cache
/node_modules

# these should all be checked in to normalize the environment:
# Gemfile.lock, .ruby-version, .ruby-gemset

# unless supporting rvm < 1.11.0 or doing something fancy, ignore this:
.rvmrc

# if using bower-rails ignore default bower_components path bower.json files
/vendor/assets/bower_components
*.bowerrc
bower.json

# Ignore pow environment settings
.powenv

# Ignore Byebug command history file.
.byebug_history

.project
/.tags*

docs/junk

db/app_specific/**/*.zip
db/dumps/aws-elaine-dev.sql

# Elastic Beanstalk Files
.elasticbeanstalk/*
!.elasticbeanstalk/*.cfg.yml
!.elasticbeanstalk/*.global.yml
bin/parallel_cucumber
bin/parallel_rspec
bin/parallel_spinach
bin/rails
bin/rake
bin/rspec

.vscode
db/demo-data.sql

# Don't ignore master key for decrypting credentials. It is only
# used for testing and the credentials are not real.
# /config/master.key
# credentials.yml
<<<<<<< HEAD

# Ignore IDE configs
.idea/
=======
yarn-error.log
>>>>>>> db877dae
<|MERGE_RESOLUTION|>--- conflicted
+++ resolved
@@ -75,10 +75,7 @@
 # used for testing and the credentials are not real.
 # /config/master.key
 # credentials.yml
-<<<<<<< HEAD
+yarn-error.log
 
 # Ignore IDE configs
-.idea/
-=======
-yarn-error.log
->>>>>>> db877dae
+.idea/