--- conflicted
+++ resolved
@@ -12,11 +12,7 @@
   def login
     just_signed_in = false
     already_signed_in = false
-<<<<<<< HEAD
-    Settings.const_set('TwoFactorAuthDisabledForUser', false)
-=======
     change_setting('TwoFactorAuthDisabledForUser', false)
->>>>>>> 1130512b
     # !two_factor_auth_disabled && !(otp_secret.present? && otp_required_for_login)
     expect(@user.two_factor_setup_required?).to be_falsey, "#{@user.two_factor_auth_disabled}, #{@user.otp_secret.present?}, #{@user.otp_required_for_login}"
 
