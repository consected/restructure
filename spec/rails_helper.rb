# frozen_string_literal: true

def put_now(msg)
  puts "#{Time.now} #{msg}"
end

put_now 'Starting rspec'
# This file is copied to spec/ when you run 'rails generate rspec:install'
ENV['RAILS_ENV'] ||= 'test'
ENV['FPHS_ADMIN_SETUP'] = 'yes'
ENV['FPHS_USE_LOGGER'] = 'TRUE'

# Ensure that we have access to the AWS client when working with AWS MFA
# Relies on aws-mfa-login, which is a Python wheel. To install:
#   pip install aws-mfa-login
# To avoid needing this, get an STS security token and set the environment variables
# AWS_ACCESS_KEY_ID
# AWS_SECRET_ACCESS_KEY
# AWS_SESSION_TOKEN
#

if ENV['QUICK']
  ENV['SKIP_BROWSER_SETUP'] = 'true'
  ENV['SKIP_DB_SETUP'] = 'true'
  ENV['SKIP_APP_SETUP'] = 'true'
end

# By default, AWS APIs are mocked. Real AWS APIs can be exercised
# by setting environment variable `NO_AWS_MOCKS=true`
<<<<<<< HEAD
# When mocks are used by default, we also skip the AWS check for MFA authentication checks that follow. 
unless ENV['NO_AWS_MOCKS'] == 'true'
  ENV['IGNORE_MFA'] = 'true'
end
=======
# When mocks are used by default, we also skip the AWS check for MFA authentication checks that follow.
ENV['IGNORE_MFA'] = 'true' unless ENV['NO_AWS_MOCKS'] == 'true'
>>>>>>> bdbf7719

unless ENV['IGNORE_MFA'] == 'true'
  # Check if MFA setup is required to access the AWS API and exit if it has not been set up.
  res = `aws sts get-caller-identity | grep "UserId"`
  if res == ''
    put_now "AWS MFA is needed. Run\n
    export AWS_PROFILE=<profile name>
    export AWS_ACCT_ID=<account id>
    app-scripts/aws_mfa_set.rb"
    exit
  end
end

put_now 'Require spec_helper'
require 'spec_helper'
put_now 'Require environment'

require File.expand_path('../../config/environment', __FILE__)
put_now 'Require rspec/rails'
require 'rspec/rails'
# Add additional requires below this line. Rails is not loaded until this point!

put_now 'Require webmock'
require 'webmock/rspec'
# Enable or disable WebMock allowing requests to external resources.
# Generally, when preparing new stubs, call SetupHelper.get_webmock_responses
# at the top of a spec module (in before :all) to get full information on
# the requirements of each stub.

# WebMock.allow_net_connect!
WebMock.disable_net_connect!(allow_localhost: true)

put_now 'Browser setups'
require 'capybara/rspec'
require 'browser_helper'
require 'setup_helper'
include BrowserHelper

setup_browser unless ENV['SKIP_BROWSER_SETUP']

`mkdir -p db/app_migrations/redcap_test; rm -f db/app_migrations/redcap_test/*test_*.rb`
`mkdir -p db/app_migrations/imports_test; rm -f db/app_migrations/imports_test/*test_imports*.rb`
`mkdir -p db/app_migrations/dynamic_test; rm -f db/app_migrations/dynamic_test/*test_imports*.rb`
`rm -f db/app_migrations/test/*test_*.rb`

put_now 'Devise and warden'
require 'devise'
include Warden::Test::Helpers
Warden.test_mode!
# Requires supporting ruby files with custom matchers and macros, etc, in
# spec/support/ and its subdirectories. Files matching `spec/**/*_spec.rb` are
# run as spec files by default. This means that files in spec/support that end
# in _spec.rb will both be required and run as specs, causing the specs to be
# run twice. It is recommended that you do not name files matching this glob to
# end with _spec.rb. You can configure this pattern with the --pattern
# option on the command line or in ~/.rspec, .rspec or `.rspec-local`.
#
unless ENV['SKIP_DB_SETUP']
  put_now 'Validate and setup app dbs'
  SetupHelper.validate_db_setup
  SetupHelper.migrate_if_needed

  # The DB setup can be forced to skip with an env variable
  # It will automatically skip if a specific table is already in place
  SetupHelper.setup_app_dbs

  # Seed the database before loading files, since things like Scantron model and
  # controller will not exist without the seed
  put_now 'Seed setup'
  require "#{::Rails.root}/db/seeds.rb"
  # Seeds.setup is automatically run when seeds.rb is required
  $dont_seed = true
  raise 'Scantron not defined by seeds' unless defined?(Scantron) && defined?(ScantronsController)
end

<<<<<<< HEAD
put_now 'Filestore mount'
res = `#{::Rails.root}/app-scripts/setup-dev-filestore.sh`
if res != "mountpoint OK\n"
  put_now res
  put_now 'Run app-scripts/setup-dev-filestore.sh and try again'
  exit
=======
unless ENV['SKIP_FS_SETUP']
  put_now 'Filestore mount'
  res = `#{::Rails.root}/app-scripts/setup-dev-filestore.sh`
  if res != "mountpoint OK\n"
    put_now res
    put_now 'Run app-scripts/setup-dev-filestore.sh and try again'
    exit
  end
>>>>>>> bdbf7719
end

put_now 'Require more'
# The following line is provided for convenience purposes. It has the downside
# of increasing the boot-up time by auto-requiring all files in the support
# directory. Alternatively, in the individual `*_spec.rb` files, manually
# require only the support files necessary.
#
require "#{::Rails.root}/spec/support/master_support.rb"
require "#{::Rails.root}/spec/support/model_support.rb"

Dir[Rails.root.join('spec/support/*.rb')].sort.each { |f| require f }
Dir[Rails.root.join('spec/support/*/*.rb')].sort.each { |f| require f }

unless ENV['SKIP_DB_SETUP']
  # Checks for pending migrations before tests are run.
  # If you are not using ActiveRecord, you can remove this line.
  put_now 'Enforce migrations'
  ActiveRecord::Migration.maintain_test_schema!

  sql = <<~END_SQL
    DROP SCHEMA IF EXISTS redcap_test CASCADE;
    CREATE SCHEMA redcap_test;
    DROP SCHEMA IF EXISTS dynamic_test CASCADE;
    CREATE SCHEMA dynamic_test;

    -- Clean up the migrations that need to be rerun in redcap-test
    delete from schema_migrations where version in (
      '20211105105700',
      '20211105105701',
      '20211105105702',
      '20210215184600',
      '20210215184601',
      '20210305184601',
      '20211101051705'
    );
  END_SQL

  ActiveRecord::Base.connection.execute sql

  # We need to ensure that dynamic tables are in place before we setup dynamic models
  # in each example, otherwise the tests lock up.
  db_migration_dirname = Rails.root.join('spec/migrations')
  ActiveRecord::MigrationContext.new(db_migration_dirname).migrate
  puts "Exists test_file_field_recs? > #{ActiveRecord::Base.connection.table_exists?('test_file_field_recs')}"
end

RSpec.configure do |config|
  config.before(:suite) do
    # Do some setup that could impact all tests through the availability of master associations
    SetupHelper.clear_delayed_job

    # Skip app setups with an env variable
    unless ENV['SKIP_APP_SETUP']
      put_now 'Setup apps'
      sql = "SELECT pg_catalog.setval('ml_app.app_types_id_seq', (select max(id)+1 from ml_app.app_types), true);"
      ActiveRecord::Base.connection.execute sql
      put_now 'Setup ActivityLogPlayerContactPhone'
      Seeds::ActivityLogPlayerContactPhone.setup
      put_now 'setup_al_player_contact_emails'
      SetupHelper.setup_al_player_contact_emails
      put_now 'Setup ext_identifier'
      SetupHelper.setup_ext_identifier
      put_now 'setup_test_app'
      SetupHelper.setup_test_app
      put_now 'setup_ref_data_app'
      SetupHelper.setup_ref_data_app

      put_now 'Handle zeus_bulk_message'
      als = ActivityLog.active.where(item_type: 'zeus_bulk_message')
      als.each do |a|
        a.update! current_admin: a.admin, disabled: true if a.enabled?
      end
    end
    put_now 'load_tasks'
    Rails.application.load_tasks
    put_now 'Precompile assets'
    Rake::Task['assets:precompile'].invoke if ENV['JS_SETUP'] || !(ENV['SKIP_ASSETS'] || ENV['SKIP_APP_SETUP'])
    put_now 'Done before suite'
  end

  put_now 'Fixtures'
  # Remove this line if you're not using ActiveRecord or ActiveRecord fixtures
  config.fixture_path = "#{::Rails.root}/spec/fixtures"

  # If you're not using ActiveRecord, or you'd prefer not to run each of your
  # examples within a transaction, remove the following line or assign false
  # instead of true.
  config.use_transactional_fixtures = true

  # RSpec Rails can automatically mix in different behaviours to your tests
  # based on their file location, for example enabling you to call `get` and
  # `post` in specs under `spec/controllers`.
  #
  # You can disable this behaviour by removing the line below, and instead
  # explicitly tag your specs with their type, e.g.:
  #
  #     RSpec.describe UsersController, :type => :controller do
  #       # ...
  #     end
  #
  # The different available types are documented in the features, such as in
  # https://relishapp.com/rspec/rspec-rails/docs
  config.infer_spec_type_from_file_location!

  # removed Devise::TestHelpers from the following line, since it is now deprecated.
  # Using Devise::Test::ControllerHelpers as advised
  config.include Devise::Test::ControllerHelpers, type: :controller
  config.include Devise::Test::IntegrationHelpers, type: :request

  config.extend ControllerMacros, type: :controller
  config.after :each do
    Warden.test_reset!
  end

  Shoulda::Matchers.configure do |config|
    config.integrate do |with|
      with.test_framework :rspec
      with.library :rails
    end
  end
end<|MERGE_RESOLUTION|>--- conflicted
+++ resolved
@@ -27,15 +27,8 @@
 
 # By default, AWS APIs are mocked. Real AWS APIs can be exercised
 # by setting environment variable `NO_AWS_MOCKS=true`
-<<<<<<< HEAD
-# When mocks are used by default, we also skip the AWS check for MFA authentication checks that follow. 
-unless ENV['NO_AWS_MOCKS'] == 'true'
-  ENV['IGNORE_MFA'] = 'true'
-end
-=======
 # When mocks are used by default, we also skip the AWS check for MFA authentication checks that follow.
 ENV['IGNORE_MFA'] = 'true' unless ENV['NO_AWS_MOCKS'] == 'true'
->>>>>>> bdbf7719
 
 unless ENV['IGNORE_MFA'] == 'true'
   # Check if MFA setup is required to access the AWS API and exit if it has not been set up.
@@ -111,14 +104,6 @@
   raise 'Scantron not defined by seeds' unless defined?(Scantron) && defined?(ScantronsController)
 end
 
-<<<<<<< HEAD
-put_now 'Filestore mount'
-res = `#{::Rails.root}/app-scripts/setup-dev-filestore.sh`
-if res != "mountpoint OK\n"
-  put_now res
-  put_now 'Run app-scripts/setup-dev-filestore.sh and try again'
-  exit
-=======
 unless ENV['SKIP_FS_SETUP']
   put_now 'Filestore mount'
   res = `#{::Rails.root}/app-scripts/setup-dev-filestore.sh`
@@ -127,7 +112,6 @@
     put_now 'Run app-scripts/setup-dev-filestore.sh and try again'
     exit
   end
->>>>>>> bdbf7719
 end
 
 put_now 'Require more'
