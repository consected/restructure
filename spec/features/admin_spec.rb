--- conflicted
+++ resolved
@@ -97,9 +97,8 @@
       fill_in 'Two-Factor Authentication Code', with: @admin.current_otp
       click_button 'Log in'
     end
-<<<<<<< HEAD
-
-    expect(page).to have_css('.flash .alert', text: '× Signed in successfully')
+
+    expect(page).to have_css('.flash .alert', text: "×\nSigned in successfully.")
   end
 
   it 'should sign in with 2FA even if it is disabled for users' do
@@ -136,48 +135,7 @@
       click_button 'Log in'
     end
 
-    expect(page).to have_css('.flash .alert', text: '× Signed in successfully')
-=======
-
     expect(page).to have_css('.flash .alert', text: "×\nSigned in successfully.")
-  end
-
-  it 'should sign in with 2FA even if it is disabled for users' do
-    Settings.const_set('TwoFactorAuthDisabledForUser', true)
-    Settings.const_set('TwoFactorAuthDisabledForAdmin', false)
-    expect(User.two_factor_auth_disabled).to be true
-    expect(Admin.two_factor_auth_disabled).to be false
-
-    admin = Admin.where(email: @good_email).first
-    expect(admin).to be_a Admin
-    expect(admin.id).to equal @admin.id
-
-    url = "/admins/sign_in?secure_entry=#{SecureAdminEntry}"
-    visit url
-    expect(current_path).to eq '/admins/sign_in'
-
-    within '#new_admin' do
-      expect(@admin.email).to eq @good_email
-      expect(@admin.valid_password?(@good_password)).to be true
-      # Do not validate, since this consumes the one time code and prevents it from being used (causes a long delay in the process)
-      # expect(@admin.validate_one_time_code(@admin.current_otp)).to be true
-
-      fill_in 'Email', with: @good_email
-      fill_in 'Password', with: @good_password
-      click_button 'Log in'
-    end
-
-    expect(page).to have_selector('.login-2fa-block', visible: true)
-    expect(page).to have_selector('#new_admin', visible: true)
-    expect(page).to have_selector('input[type="submit"]:not([disabled])', visible: true)
-
-    within '#new_admin' do
-      fill_in 'Two-Factor Authentication Code', with: @admin.current_otp
-      click_button 'Log in'
-    end
-
-    expect(page).to have_css('.flash .alert', text: "×\nSigned in successfully.")
->>>>>>> bdbf7719
   end
 
   it 'should prevent invalid sign in' do
