--- conflicted
+++ resolved
@@ -130,12 +130,7 @@
     end
 
     expect(page).not_to have_selector('.login-2fa-block', visible: true)
-
-<<<<<<< HEAD
-    fail_message = '× Invalid email, password or two-factor authentication code.'
-=======
     fail_message = "×\nInvalid email, password or two-factor authentication code."
->>>>>>> bdbf7719
 
     expect(page).to have_css 'input:invalid'
 
