# frozen_string_literal: true

require 'rails_helper'
AlNameGenTest = 'Gen Test ELT'

RSpec.describe Classification::SelectionOptionsHandler, type: :model do
  include ModelSupport
  include GeneralSelectionSupport

  before :context do
    SetupHelper.setup_al_gen_tests AlNameGenTest, 'elt', 'player_contact'
  end

  before :example do
    create_admin
    create_user
    setup_access :player_contacts

    create_master
    create_items :list_valid_attribs
  end

  it 'overrides general selection configurations with dynamic model alt_options' do
    config0 = Classification::SelectionOptionsHandler.selector_with_config_overrides

    ::ActivityLog.define_models
    @activity_log = al = ActivityLog.enabled.first

    cleanup_matching_activity_logs(al.item_type, al.rec_type, al.process_name, excluding_id: al.id)

    al.extra_log_types = <<~END_DEF
      step_1:
        label: Step 1
        fields:
          - select_call_direction
          - select_who

        field_options:
          select_call_direction:
            edit_as:
              alt_options:
                This is one: one
                This is two: two
                This is nine: nine

      step_2:
        label: Step 2
        fields:
          - select_call_direction
          - extra_text
    END_DEF

    al.current_admin = @admin
    al.save!

    dm = DynamicModel.implementation_classes.first

    config1 = Classification::SelectionOptionsHandler.selector_with_config_overrides item_type: dm.new.item_type
    expect(config0.length).not_to eq config1.length
    config2 = Classification::SelectionOptionsHandler.selector_with_config_overrides extra_log_type: 'step_1', item_type: al.resource_name.singularize
    expect(config2.length).not_to eq config1.length

    results = [
      { id: 4, item_type: 'activity_log__player_contact_phone_select_next_step', value: 'call back', name: 'Call Back', create_with: true, edit_if_set: nil, position: nil, lock: true },
      { id: 3, item_type: 'activity_log__player_contact_phone_select_next_step', value: 'complete', name: 'Complete', create_with: true, edit_if_set: nil, position: nil, lock: true },
      { id: 6, item_type: 'activity_log__player_contact_phone_select_next_step', value: 'more info requested', name: 'More Info Requested', create_with: true, edit_if_set: nil, position: nil, lock: true },
      { id: 5, item_type: 'activity_log__player_contact_phone_select_next_step', value: 'no follow up', name: 'No Follow Up', create_with: true, edit_if_set: nil, position: nil, lock: true },
      { id: 10, item_type: 'activity_log__player_contact_phone_select_result', value: 'bad number', name: 'Bad Number', create_with: true, edit_if_set: nil, position: nil, lock: true },
      { id: 7, item_type: 'activity_log__player_contact_phone_select_result', value: 'connected', name: 'Connected', create_with: true, edit_if_set: nil, position: nil, lock: true },
      { id: 8, item_type: 'activity_log__player_contact_phone_select_result', value: 'voicemail', name: 'Left Voicemail', create_with: true, edit_if_set: nil, position: nil, lock: true },
      { id: 9, item_type: 'activity_log__player_contact_phone_select_result', value: 'not connected', name: 'Not Connected', create_with: true, edit_if_set: nil, position: nil, lock: true },
      { id: 11, item_type: 'activity_log__player_contact_phone_select_who', value: 'user', name: 'User', create_with: true, edit_if_set: nil, position: nil, lock: true },
      { id: nil, item_type: 'activity_log__player_contact_phone_select_call_direction', value: 'one', name: 'This is one', create_with: nil, edit_if_set: nil, lock: nil },
      { id: nil, item_type: 'activity_log__player_contact_phone_select_call_direction', value: 'two', name: 'This is two', create_with: nil, edit_if_set: nil, lock: nil },
      { id: nil, item_type: 'activity_log__player_contact_phone_select_call_direction', value: 'nine', name: 'This is nine', create_with: nil, edit_if_set: nil, lock: nil }
    ]

    results.each { |r| r.delete :id }

    config2_sliced = config2.map { |c| c.slice :item_type, :value, :name, :create_with, :edit_if_set, :position, :lock }
    expect(config2_sliced).to eq results
  end

  it 'substitutes labels into data attributes for dynamic defintions' do
    ::ActivityLog.define_models

    @master.current_user = @user
    player_contact = @master.player_contacts.create(rec_type: :phone, data: '(123) 456-7890')

    al_def = ActivityLog::PlayerContactPhone.definition
    cleanup_matching_activity_logs(al_def.item_type, al_def.rec_type, al_def.process_name, excluding_id: al_def.id)

    sleep 1
    al_def.extra_log_types = <<~END_DEF
      # Ensure the new def saves: #{SecureRandom.hex(10)}
      step_1:
        label: Step 1
        fields:
          - select_call_direction
          - select_who

        view_options:
          data_attribute: '{{id}} - {{select_call_direction}}'

        field_options:
          select_call_direction:
            edit_as:
              alt_options:
                This is one: one
                This is two: two
                This is nine: nine
    END_DEF


    al_def.current_admin = @admin
    al_def.force_regenerate = true
    al_def.updated_at = DateTime.now # force a save
    al_def.save!
    ::ActivityLog.refresh_outdated
    al_def.reload
    al_def.force_option_config_parse

    Application.refresh_dynamic_defs

    expect(al_def.resource_name).to eq 'activity_log__player_contact_phones'

    setup_access :activity_log__player_contact_phones, resource_type: :table, access: :create, user: @user
    setup_access :activity_log__player_contact_phone__step_1, resource_type: :activity_log_type, access: :create, user: @user
    ::ActivityLog.refresh_outdated

    sleep 2
    al = player_contact.activity_log__player_contact_phones.build(select_call_direction: 'one',
                                                                  select_who: 'user',
                                                                  extra_log_type: 'step_1')

    expect(al.class.definition).to eq al_def
<<<<<<< HEAD
=======

    expect(al_def.disabled).to be_falsey
    al_def.option_configs force: false unless al.extra_log_type_config
>>>>>>> 1130512b
    expect(al.extra_log_type_config).not_to be nil
    al.save!
    al.data
    expect(al.data).to eq "#{al.id} - #{al.select_call_direction}"
  end

  it 'gets labels for specific model, field name and value' do
    ::ActivityLog.define_models

    @master.current_user = @user
    player_contact = @master.player_contacts.create(rec_type: :phone, data: '(123) 456-7890')

    al_def = ActivityLog::PlayerContactPhone.definition
    cleanup_matching_activity_logs(al_def.item_type, al_def.rec_type, al_def.process_name, excluding_id: al_def.id)

    al_def.extra_log_types = <<~END_DEF
      step_1:
        label: Step 1
        fields:
          - select_call_direction
          - select_who
          - select_result

        view_options:
          data_attribute: '{{id}} - {{select_call_direction}}'

        field_options:
          select_call_direction:
            edit_as:
              alt_options:
                This is one: one
                This is two: two
                This is nine: nine
    END_DEF

    al_def.current_admin = @admin
    al_def.save!
    al_def.force_option_config_parse

    expect(al_def.resource_name).to eq 'activity_log__player_contact_phones'

    setup_access :activity_log__player_contact_phones, resource_type: :table, access: :create, user: @user
    setup_access :activity_log__player_contact_phone__step_1, resource_type: :activity_log_type, user: @user

    expect(player_contact.current_user).to eq @user
    sleep 2
    al = player_contact.activity_log__player_contact_phones.build(select_call_direction: 'from player',
                                                                  select_who: 'user',
                                                                  extra_log_type: 'step_1')

    ::ActivityLog.refresh_outdated unless al.extra_log_type_config
    expect(al.extra_log_type_config).not_to be nil
    al.save!

    res = Classification::SelectionOptionsHandler.label_for(al, :select_call_direction, 'two')
    expect(res).to eq 'This is two'

    so = Classification::SelectionOptionsHandler.new(user_base_object: al)

    res = so.label_for(:select_call_direction, 'nine')
    expect(res).to eq 'This is nine'

    res = so.label_for(:select_who, 'user')
    expect(res).to eq 'User'

    # Test with a table name as a setup
    so = Classification::SelectionOptionsHandler.new(table_name: :activity_log_player_contact_phones)
    res = so.label_for(:select_result, 'voicemail')
    expect(res).to eq 'Left Voicemail'
  end
end<|MERGE_RESOLUTION|>--- conflicted
+++ resolved
@@ -134,12 +134,9 @@
                                                                   extra_log_type: 'step_1')
 
     expect(al.class.definition).to eq al_def
-<<<<<<< HEAD
-=======
 
     expect(al_def.disabled).to be_falsey
     al_def.option_configs force: false unless al.extra_log_type_config
->>>>>>> 1130512b
     expect(al.extra_log_type_config).not_to be nil
     al.save!
     al.data
