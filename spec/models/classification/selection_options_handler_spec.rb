--- conflicted
+++ resolved
@@ -111,7 +111,6 @@
                 This is nine: nine
     END_DEF
 
-
     al_def.current_admin = @admin
     al_def.force_regenerate = true
     al_def.updated_at = DateTime.now # force a save
@@ -134,12 +133,9 @@
                                                                   extra_log_type: 'step_1')
 
     expect(al.class.definition).to eq al_def
-<<<<<<< HEAD
 
     expect(al_def.disabled).to be_falsey
     al_def.option_configs force: false unless al.extra_log_type_config
-=======
->>>>>>> c22a6c7d
     expect(al.extra_log_type_config).not_to be nil
     al.save!
     al.data
