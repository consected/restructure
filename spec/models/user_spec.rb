--- conflicted
+++ resolved
@@ -143,16 +143,11 @@
         end.to_not raise_error
       end
     end
-<<<<<<< HEAD
-    context 'rwhen user are allowed to self-register; i.e., AllowUsersToRegister is true' do
-      before { stub_const('Settings::AllowUsersToRegister', true) }
-=======
     context 'when user are allowed to self-register; i.e., AllowUsersToRegister is true' do
       before do
         stub_const('Settings::AllowUsersToRegister', true)
         Seeds.setup
       end
->>>>>>> 8c6dc7ec
       it 'is expected to be created by the self registering user' do
         expect do
           User.create!(email: "#{rand(100_000_000..1_099_999_999)}-atest-#{@good_email}",
