--- conflicted
+++ resolved
@@ -78,19 +78,11 @@
     attr_encrypted (3.1.0)
       encryptor (~> 3.0.0)
     aws-eventstream (1.2.0)
-<<<<<<< HEAD
-    aws-partitions (1.644.0)
-    aws-sdk-cloudwatchlogs (1.53.0)
-      aws-sdk-core (~> 3, >= 3.127.0)
-      aws-sigv4 (~> 1.1)
-    aws-sdk-core (3.159.0)
-=======
     aws-partitions (1.650.0)
     aws-sdk-cloudwatchlogs (1.53.0)
       aws-sdk-core (~> 3, >= 3.127.0)
       aws-sigv4 (~> 1.1)
     aws-sdk-core (3.164.0)
->>>>>>> a8e86517
       aws-eventstream (~> 1, >= 1.0.2)
       aws-partitions (~> 1, >= 1.525.0)
       aws-sigv4 (~> 1.1)
