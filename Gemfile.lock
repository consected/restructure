--- conflicted
+++ resolved
@@ -18,14 +18,6 @@
       actionpack (>= 3.2.6, < 7)
       devise (>= 3.2, < 6)
 
-GIT
-  remote: https://github.com/ruby-debug/debase.git
-  revision: a90f2270351ae0f48370d60809ecd82d6110c85c
-  tag: v0.2.5.beta2
-  specs:
-    debase (0.2.5.beta2)
-      debase-ruby_core_source (>= 0.10.12)
-
 GEM
   remote: https://rubygems.org/
   specs:
@@ -103,11 +95,7 @@
     attr_encrypted (3.1.0)
       encryptor (~> 3.0.0)
     aws-eventstream (1.2.0)
-<<<<<<< HEAD
-    aws-partitions (1.749.0)
-=======
-    aws-partitions (1.753.0)
->>>>>>> d701ae3f
+    aws-partitions (1.755.0)
     aws-sdk-cloudwatchlogs (1.62.0)
       aws-sdk-core (~> 3, >= 3.165.0)
       aws-sigv4 (~> 1.1)
@@ -119,7 +107,7 @@
     aws-sdk-kms (1.63.0)
       aws-sdk-core (~> 3, >= 3.165.0)
       aws-sigv4 (~> 1.1)
-    aws-sdk-pinpoint (1.70.0)
+    aws-sdk-pinpoint (1.71.0)
       aws-sdk-core (~> 3, >= 3.165.0)
       aws-sigv4 (~> 1.1)
     aws-sdk-s3 (1.121.0)
@@ -170,10 +158,6 @@
       activerecord (>= 5.a)
       database_cleaner-core (~> 2.0.0)
     database_cleaner-core (2.0.1)
-<<<<<<< HEAD
-    debase-ruby_core_source (3.2.0)
-=======
->>>>>>> d701ae3f
     delayed_job (4.1.11)
       activesupport (>= 3.0, < 8.0)
     delayed_job_active_record (4.1.7)
@@ -216,7 +200,7 @@
     http-accept (1.7.0)
     http-cookie (1.0.5)
       domain_name (~> 0.5)
-    i18n (1.12.0)
+    i18n (1.13.0)
       concurrent-ruby (~> 1.0)
     jaro_winkler (1.5.4)
     jmespath (1.6.2)
@@ -271,7 +255,7 @@
     parser (3.2.2.1)
       ast (~> 2.4.1)
     path_expander (1.1.1)
-    pg (1.4.6)
+    pg (1.5.2)
     public_suffix (5.0.1)
     puma (6.2.2)
       nio4r (~> 2.0)
@@ -484,10 +468,6 @@
   daemons
   dalli
   database_cleaner
-<<<<<<< HEAD
-  debase!
-=======
->>>>>>> d701ae3f
   delayed_job
   delayed_job_active_record
   delayed_job_recurring
