_fpa.preprocessors_reports = {
  report_edit_form: function (block) {

    $('.report-item-edit').find('.report-edit-cancel').click();

  },

  embedded_report: function (block, data) {
    var h = '<div id="modal_results_block" class=""></div>';
    _fpa.show_modal(h, null, true);
  },

};

_fpa.postprocessors_reports = {

  table_cell_types: {
    trackers:
      { protocols: 'protocol_id', sub_processes: 'sub_process_id', protocol_events: 'protocol_event_id', users: 'user_id' },
    tracker_history:
      { protocols: 'protocol_id', sub_processes: 'sub_process_id', protocol_events: 'protocol_event_id', users: 'user_id' },
    masters:
      { accuracy_scores: 'rank' },
    player_infos:
      { accuracy_scores: 'rank', users: 'user_id' },
    player_contacts:
      { 'general_selections-item_type+player_contacts_rank': 'rank', users: 'user_id' },
    addresses:
      { 'general_selections-item_type+addresses_rank': 'rank', users: 'user_id' }
  },

  embedded_report: function (block, data) {
    _fpa.report_criteria.reports_form(block, data);
    block.find('[type="submit"].auto-run').click();
    // Change the id, so that embedded report links inside the embedded report will function
    $('#modal_results_block').prop('id', 'modal_results_block_1')
  },

  report_embed_dynamic_block: function (block, data) {
    var us_name = block.attr('data-model-name')
    var hyph_name = us_name.hyphenate()
    var id = block.attr('data-id')
    var master_id = block.attr('data-master-id')
    var target_block = "report-result-embedded-block"
    var html = $(`<div id="${target_block}-outer"><div id="${target_block}" class="common-template-item index-1" data-model-data-type="dynamic_model" data-subscription="${hyph_name}-edit-form-${master_id}-${id}" data-template="${hyph_name}-result-template" data-item-class="dynamic_model__${us_name}" data-sub-item="dynamic_model__${us_name}" data-sub-id="${id}" data-item-id="" data-preprocessor="${us_name}_edit_form"></div></div>`)
    if ($(block).contents().length == 0) {
      _fpa.hide_modal(1);
      return;
    }
    _fpa.show_modal(html, null, true, 'embedded-dynamic-block', 1)
    window.setTimeout(function () {
      $(block).contents().appendTo(`#${target_block}`)
      $(block).html('');
      window.setTimeout(function () {
        _fpa.form_utils.resize_labels($(`#${target_block}`), null, true)
      }, 500);
    }, 500);
  },

  reports_form: function (block, data) {
    _fpa.report_criteria.reports_form(block, data);
  },
  reports_result: function (block, data) {
    block.removeClass('use-secure-view-on-links-setup');
    if (data) {
      // Update the search form results count bar manually
      var c = $('.result-count').html();
      var table_count = $('.count-only td[data-col-type="result_count"]').not('.report-el-was-from-new');
      var h;
      if (table_count.length === 1) {
        c = table_count.html();
      }
      c = parseInt(c);
      data.count = { count: c, show_count: c };

      if (_fpa.templates['search-count-template']) {
        var h = _fpa.templates['search-count-template'](data);
        $('.search_count_reports').html(h);
      }
    }


    window.setTimeout(function () {

      var by_auto_search_btn = $('#report-form-auto-submitter-btn');
      var by_auto_search = (by_auto_search_btn.attr('data-submitted') == 'true');
      by_auto_search_btn.attr('data-submitted', null);

      var table_cell_types = _fpa.postprocessors_reports.table_cell_types;
      if (data.count && data.count.count != 0 && !by_auto_search) {
        $('.postprocessed-scroll-here').removeClass('postprocessed-scroll-here').addClass('prevent-scroll');
        _fpa.reports.report_position_buttons('go-to-results');
      }
      else {
        _fpa.reports.report_position_buttons('go-to-form');
        if (!by_auto_search) return;
      }

      $('td a.edit-entity').click(function () {
        $('.item-selected').removeClass('item-selected');
        $(this).parents('tr').first().addClass('item-selected');
      });
      $('td[data-col-type="master_id"]').on('click', function () {
        window.open('/masters/' + $(this).html().trim(), "_blank");
        $('.item-selected').removeClass('item-selected');
        $(this).addClass('item-selected');
      }).addClass('hover-link');

      for (var i in _fpa.state.alternative_id_fields) {
        var field = _fpa.state.alternative_id_fields[i];

        $('td[data-col-type="' + field + '"]').on('click', function () {
          window.open('/masters/' + $(this).html().trim() + '?type=' + $(this).attr('data-col-type'), "_blank");
          $('.item-selected').removeClass('item-selected');
          $(this).addClass('item-selected');
        }).addClass('hover-link');
      }

      for (var t in table_cell_types) {
        if (table_cell_types.hasOwnProperty(t)) {
          var table = table_cell_types[t];

          if ($('td[data-col-table="' + t + '"]').length > 0) {
            for (var i in table) {

              if (table.hasOwnProperty(i)) {

                col_types = table_cell_types[t];
                var idname = col_types[i];
                _fpa.cache.get_definition(i, function () {
                  var pe = _fpa.cache.fetch(i);
                  var cells = $('td[data-col-table="' + t + '"][data-col-type="' + idname + '"]');
                  cells.each(function () {
                    var cell = $(this);
                    var d = cell.html();
                    var p = _fpa.get_item_by('value', pe, d);

                    if (!p || p.value == null) {
                      p = _fpa.get_item_by('id', pe, d);
                    }
                    if (p) cell.append(' <em>' + p.name + '</em>');
                  });
                });
              }
            }
          }
        }
      }
      _fpa.reports.results_subsearch(block);
      _fpa.reports.results_perform_action_link(block);
      _fpa.reports.results_select_items_for_form(block);
      _fpa.reports_tree.show_table_as_tree(block.find('.report-results-table-block table.tree-table'));
      _fpa.form_utils.setup_tablesorter(block.find('.report-results-table-block'));
      block.find('.expandable').not('.attached-exp').on('click', function () {
        if ($(this).attr('disabled')) return;
        _fpa.form_utils.toggle_expandable($(this));
      }).addClass('attached-exp');
      $('prevent-scroll').removeClass('prevent-scroll');
      // Allow special handling when reports load 
      _fpa.reports.custom_results_handling(block, data);
    }, 50);

    window.setTimeout(function () {
      _fpa.postprocessors_reports.report_format_result_cells(block, data);
    }, 500);

  },

  report_format_result_cells: function (block, data) {
    $('td[data-col-type$="_when"], td[data-col-type$=" when"], td[data-col-type$="_date"], td[data-col-type$=" date"], td[data-col-type="date"], td[data-col-var-type="Date"], [data-col-var-type="Date"] rldata').not('.td-date-formatted, [data-col-var-type="Time"]').each(function () {
      var d = null;
      var val = $(this).html();
      if (val == 'Invalid DateTime')
        d = '';
      else if (!_fpa.utils.is_blank(val))
        d = _fpa.utils.YMDtoLocale(val);
      $(this).html(d);
    }).addClass('td-date-formatted');

    $('td[data-col-var-type="Time"], [data-col-var-type="Time"] rldata').not('.td-time-formatted').each(function () {
      var d = null;
      var val = $(this).html();
      if (val === 'Invalid DateTime')
        d = '';
      else if (!_fpa.utils.is_blank(val))
        d = _fpa.utils.YMDtimeToLocale(val);
      $(this).html(d);
    }).addClass('td-time-formatted');

    $('td[data-col-type$="_at"], td[data-col-type$="_time"], td[data-col-type$=" time"], td[data-col-type$=" at"]').not('.td-time-formatted').each(function () {
      var d = null;
      var val = $(this).html();
      if (val == 'Invalid DateTime')
        d = '';
      else if (val && val != '')
        d = _fpa.utils.YMDtimeToLocale(val);
      if (d && d.split(' ').length > 1) d = d.split(' ').slice(1).join(' ')
      $(this).html(d);
    }).addClass('td-time-formatted');

  },

  // Edit and New forms need some additional help, since we are attempting to push a form into a table row, which
  // is not valid HTML markup. Instead, we need to make use of the 'form' attribute on input, select and textarea elements,
  // which point the entry back to a form block that sits outside of the table.
  handle_report_edit_form: function (block, data) {


    var form = block.find('form');
    var form_id = form.attr('id');
    var row = block.find('tr');
    var item_id = form.attr('data-object-id');

    // if there is an item_id then we are editing a current row.
    // otherwise we are adding a new item
    if (item_id) {
      var orig_row = $('tr#report-item-' + item_id);
    }
    else {
      var orig_row = $('tr#report-item-new');
    }
    orig_row.after(row);
    orig_row.hide();

    // There are typically some hidden fields in the form that need to be moved in with the table fields
    var hidden = block.find('input');
    row.find('.report-edit-btn-cell').append(hidden);

    // Add the form attribute to the fields, pointing to the id of the form
    row.find('input, select, textarea, button').each(function () {
      $(this).attr('form', form_id);
    });

    // Format the block to ensure dates and masked fields, etc work as expected
    _fpa.form_utils.format_block(row);

    _fpa.utils.scrollTo(row, 200, -50);
    // Setup the cancel button
    row.find('#report-edit-cancel').click(function (ev) {
      ev.preventDefault();
      orig_row.show();
      row.remove();
      block.html('');
    });
  },


  report_edit_form: function (block, data) {

    // Copy the cells that aren't in the edit fields set
    window.setTimeout(function () {

      const $edit_row = $('tr.report-item-edit');

      // $edit_row.find('td').not('.report-edit-btn-cell').addClass('report-el-edit-cell');

      $('tr.item-selected td').not('.report-edit-btn-cell, .report-el-object-id, .attached_report_search').each(function () {
        const $this = $(this);
        const dct = $this.attr('data-col-type').replaceAll(/[^a-zA-Z0-9\-_]/g, '_');
        const $edit_cell = $(`td.report-el-edit-${dct}`);
        if ($edit_cell.length) return;

        const $newel = $this.clone();
        $newel.appendTo($edit_row);

        // If the field contains a canvas element, make sure it is set up
        const $canvas = $newel.find('canvas');
        if ($canvas.length === 0) return;

        const origcanvas = $this.find('canvas')[0];
        $canvas[0].getContext('2d').drawImage(origcanvas, 0, 0);
      })

      _fpa.postprocessors.handle_report_edit_form(block, data);
    }, 10)
  },

  edit_report_result: function (block, data) {
    $('#report-edit-').html("");
    var id = data.report_item.id;
    var row = $('#report-item-' + id);

    const mapping = {
      'div': 'div',
      'fixed-pre': 'pre',
      'checkbox': 'div',
      'options': 'div',
      'list': 'ul',
      'tags': 'div',
      'choice_label': 'div',
      'iframe': 'div'
    }


    // if we got a row, then we are simply replacing the data of an existing row based on an edit
    // otherwise we were adding a new item, and a row does not exist yet.
    if (row.length == 0) {
      var row = $('#report-item-new');
      row = row.after(row.clone());
      var newid = data.report_item['id'];
      row.attr('id', 'report-item-' + newid);
      var a = row.find('a.edit-entity');
      var href = a.attr('href');
      a.attr('href', href.replace('new', newid));
      row.find('.report-new-item-btn').remove();
      id = '';
    }

    var show_as = {};
    $('.table-header[data-col-show-as]').not('[data-col-show-as=""]').each(function () {
      const sa = $(this).attr('data-col-show-as');
      const name = $(this).attr('data-col-name');
      show_as[name] = sa;
    })

    for (var i in data.report_item) {
      if (data.report_item.hasOwnProperty(i)) {
        var cell_content = data.report_item[i];
        var cell = row.find('[data-col-type="' + i + '"]').first();

<<<<<<< HEAD
=======
        // Show as a specific type
        var ct = cell.attr('data-col-type');
        var sa = show_as[ct];
        if (sa) {
          sa = mapping[sa] || sa
          cell_content = `<${sa}>${cell_content}</${sa}>`
        }

>>>>>>> 1130512b
        // Format the cell if it is an array or show_as specifies it is tags
        var is_array = cell.attr('data-col-var-type') === 'Array';
        var is_tags = show_as[i] == 'tags';
        if (cell_content && (is_array || is_tags)) {
          var ul_class = is_tags ? 'report-result-cell-tags' : 'report-list-items'
          var $res = $(`<ul class="${ul_class}"></ul>`)
          cell_content.forEach((item) => {
            if (!item || item == '') return;

            var li = document.createElement('li');
            li.className = ul_class;
            li.innerHTML = item;
            $res.append(li)
          })

          cell_content = $res;
        }

        cell.html(cell_content);
      }
    };

    row.show();

    $('tr#report-item-edit-' + id).remove();
    $('tr#report-item-new').show();

    window.setTimeout(function () {
      row.find('.td-time-formatted').removeClass('td-time-formatted');
      row.find('.td-date-formatted').removeClass('td-date-formatted');
      _fpa.postprocessors_reports.report_format_result_cells(row, data);
    }, 50)

  },

  master_search_results: function (block, data) {
    $('#master_results_block').attr('data-report-res-name', data.report_res_name);
  }

};
$.extend(_fpa.postprocessors, _fpa.postprocessors_reports);
$.extend(_fpa.preprocessors, _fpa.preprocessors_reports);<|MERGE_RESOLUTION|>--- conflicted
+++ resolved
@@ -1,58 +1,60 @@
 _fpa.preprocessors_reports = {
   report_edit_form: function (block) {
-
     $('.report-item-edit').find('.report-edit-cancel').click();
-
   },
 
   embedded_report: function (block, data) {
     var h = '<div id="modal_results_block" class=""></div>';
     _fpa.show_modal(h, null, true);
   },
-
 };
 
 _fpa.postprocessors_reports = {
-
   table_cell_types: {
-    trackers:
-      { protocols: 'protocol_id', sub_processes: 'sub_process_id', protocol_events: 'protocol_event_id', users: 'user_id' },
-    tracker_history:
-      { protocols: 'protocol_id', sub_processes: 'sub_process_id', protocol_events: 'protocol_event_id', users: 'user_id' },
-    masters:
-      { accuracy_scores: 'rank' },
-    player_infos:
-      { accuracy_scores: 'rank', users: 'user_id' },
-    player_contacts:
-      { 'general_selections-item_type+player_contacts_rank': 'rank', users: 'user_id' },
-    addresses:
-      { 'general_selections-item_type+addresses_rank': 'rank', users: 'user_id' }
+    trackers: {
+      protocols: 'protocol_id',
+      sub_processes: 'sub_process_id',
+      protocol_events: 'protocol_event_id',
+      users: 'user_id',
+    },
+    tracker_history: {
+      protocols: 'protocol_id',
+      sub_processes: 'sub_process_id',
+      protocol_events: 'protocol_event_id',
+      users: 'user_id',
+    },
+    masters: { accuracy_scores: 'rank' },
+    player_infos: { accuracy_scores: 'rank', users: 'user_id' },
+    player_contacts: { 'general_selections-item_type+player_contacts_rank': 'rank', users: 'user_id' },
+    addresses: { 'general_selections-item_type+addresses_rank': 'rank', users: 'user_id' },
   },
 
   embedded_report: function (block, data) {
     _fpa.report_criteria.reports_form(block, data);
     block.find('[type="submit"].auto-run').click();
     // Change the id, so that embedded report links inside the embedded report will function
-    $('#modal_results_block').prop('id', 'modal_results_block_1')
+    $('#modal_results_block').prop('id', 'modal_results_block_1');
   },
 
   report_embed_dynamic_block: function (block, data) {
-    var us_name = block.attr('data-model-name')
-    var hyph_name = us_name.hyphenate()
-    var id = block.attr('data-id')
-    var master_id = block.attr('data-master-id')
-    var target_block = "report-result-embedded-block"
-    var html = $(`<div id="${target_block}-outer"><div id="${target_block}" class="common-template-item index-1" data-model-data-type="dynamic_model" data-subscription="${hyph_name}-edit-form-${master_id}-${id}" data-template="${hyph_name}-result-template" data-item-class="dynamic_model__${us_name}" data-sub-item="dynamic_model__${us_name}" data-sub-id="${id}" data-item-id="" data-preprocessor="${us_name}_edit_form"></div></div>`)
+    var us_name = block.attr('data-model-name');
+    var hyph_name = us_name.hyphenate();
+    var id = block.attr('data-id');
+    var master_id = block.attr('data-master-id');
+    var target_block = 'report-result-embedded-block';
+    var html = $(
+      `<div id="${target_block}-outer"><div id="${target_block}" class="common-template-item index-1" data-model-data-type="dynamic_model" data-subscription="${hyph_name}-edit-form-${master_id}-${id}" data-template="${hyph_name}-result-template" data-item-class="dynamic_model__${us_name}" data-sub-item="dynamic_model__${us_name}" data-sub-id="${id}" data-item-id="" data-preprocessor="${us_name}_edit_form"></div></div>`
+    );
     if ($(block).contents().length == 0) {
       _fpa.hide_modal(1);
       return;
     }
-    _fpa.show_modal(html, null, true, 'embedded-dynamic-block', 1)
-    window.setTimeout(function () {
-      $(block).contents().appendTo(`#${target_block}`)
+    _fpa.show_modal(html, null, true, 'embedded-dynamic-block', 1);
+    window.setTimeout(function () {
+      $(block).contents().appendTo(`#${target_block}`);
       $(block).html('');
       window.setTimeout(function () {
-        _fpa.form_utils.resize_labels($(`#${target_block}`), null, true)
+        _fpa.form_utils.resize_labels($(`#${target_block}`), null, true);
       }, 500);
     }, 500);
   },
@@ -79,19 +81,16 @@
       }
     }
 
-
-    window.setTimeout(function () {
-
+    window.setTimeout(function () {
       var by_auto_search_btn = $('#report-form-auto-submitter-btn');
-      var by_auto_search = (by_auto_search_btn.attr('data-submitted') == 'true');
+      var by_auto_search = by_auto_search_btn.attr('data-submitted') == 'true';
       by_auto_search_btn.attr('data-submitted', null);
 
       var table_cell_types = _fpa.postprocessors_reports.table_cell_types;
       if (data.count && data.count.count != 0 && !by_auto_search) {
         $('.postprocessed-scroll-here').removeClass('postprocessed-scroll-here').addClass('prevent-scroll');
         _fpa.reports.report_position_buttons('go-to-results');
-      }
-      else {
+      } else {
         _fpa.reports.report_position_buttons('go-to-form');
         if (!by_auto_search) return;
       }
@@ -100,20 +99,24 @@
         $('.item-selected').removeClass('item-selected');
         $(this).parents('tr').first().addClass('item-selected');
       });
-      $('td[data-col-type="master_id"]').on('click', function () {
-        window.open('/masters/' + $(this).html().trim(), "_blank");
-        $('.item-selected').removeClass('item-selected');
-        $(this).addClass('item-selected');
-      }).addClass('hover-link');
+      $('td[data-col-type="master_id"]')
+        .on('click', function () {
+          window.open('/masters/' + $(this).html().trim(), '_blank');
+          $('.item-selected').removeClass('item-selected');
+          $(this).addClass('item-selected');
+        })
+        .addClass('hover-link');
 
       for (var i in _fpa.state.alternative_id_fields) {
         var field = _fpa.state.alternative_id_fields[i];
 
-        $('td[data-col-type="' + field + '"]').on('click', function () {
-          window.open('/masters/' + $(this).html().trim() + '?type=' + $(this).attr('data-col-type'), "_blank");
-          $('.item-selected').removeClass('item-selected');
-          $(this).addClass('item-selected');
-        }).addClass('hover-link');
+        $('td[data-col-type="' + field + '"]')
+          .on('click', function () {
+            window.open('/masters/' + $(this).html().trim() + '?type=' + $(this).attr('data-col-type'), '_blank');
+            $('.item-selected').removeClass('item-selected');
+            $(this).addClass('item-selected');
+          })
+          .addClass('hover-link');
       }
 
       for (var t in table_cell_types) {
@@ -122,9 +125,7 @@
 
           if ($('td[data-col-table="' + t + '"]').length > 0) {
             for (var i in table) {
-
               if (table.hasOwnProperty(i)) {
-
                 col_types = table_cell_types[t];
                 var idname = col_types[i];
                 _fpa.cache.get_definition(i, function () {
@@ -151,61 +152,66 @@
       _fpa.reports.results_select_items_for_form(block);
       _fpa.reports_tree.show_table_as_tree(block.find('.report-results-table-block table.tree-table'));
       _fpa.form_utils.setup_tablesorter(block.find('.report-results-table-block'));
-      block.find('.expandable').not('.attached-exp').on('click', function () {
-        if ($(this).attr('disabled')) return;
-        _fpa.form_utils.toggle_expandable($(this));
-      }).addClass('attached-exp');
+      block
+        .find('.expandable')
+        .not('.attached-exp')
+        .on('click', function () {
+          if ($(this).attr('disabled')) return;
+          _fpa.form_utils.toggle_expandable($(this));
+        })
+        .addClass('attached-exp');
       $('prevent-scroll').removeClass('prevent-scroll');
-      // Allow special handling when reports load 
+      // Allow special handling when reports load
       _fpa.reports.custom_results_handling(block, data);
     }, 50);
 
     window.setTimeout(function () {
       _fpa.postprocessors_reports.report_format_result_cells(block, data);
     }, 500);
-
   },
 
   report_format_result_cells: function (block, data) {
-    $('td[data-col-type$="_when"], td[data-col-type$=" when"], td[data-col-type$="_date"], td[data-col-type$=" date"], td[data-col-type="date"], td[data-col-var-type="Date"], [data-col-var-type="Date"] rldata').not('.td-date-formatted, [data-col-var-type="Time"]').each(function () {
-      var d = null;
-      var val = $(this).html();
-      if (val == 'Invalid DateTime')
-        d = '';
-      else if (!_fpa.utils.is_blank(val))
-        d = _fpa.utils.YMDtoLocale(val);
-      $(this).html(d);
-    }).addClass('td-date-formatted');
-
-    $('td[data-col-var-type="Time"], [data-col-var-type="Time"] rldata').not('.td-time-formatted').each(function () {
-      var d = null;
-      var val = $(this).html();
-      if (val === 'Invalid DateTime')
-        d = '';
-      else if (!_fpa.utils.is_blank(val))
-        d = _fpa.utils.YMDtimeToLocale(val);
-      $(this).html(d);
-    }).addClass('td-time-formatted');
-
-    $('td[data-col-type$="_at"], td[data-col-type$="_time"], td[data-col-type$=" time"], td[data-col-type$=" at"]').not('.td-time-formatted').each(function () {
-      var d = null;
-      var val = $(this).html();
-      if (val == 'Invalid DateTime')
-        d = '';
-      else if (val && val != '')
-        d = _fpa.utils.YMDtimeToLocale(val);
-      if (d && d.split(' ').length > 1) d = d.split(' ').slice(1).join(' ')
-      $(this).html(d);
-    }).addClass('td-time-formatted');
-
+    $(
+      'td[data-col-type$="_when"], td[data-col-type$=" when"], td[data-col-type$="_date"], td[data-col-type$=" date"], td[data-col-type="date"], td[data-col-var-type="Date"], [data-col-var-type="Date"] rldata'
+    )
+      .not('.td-date-formatted, [data-col-var-type="Time"]')
+      .each(function () {
+        var d = null;
+        var val = $(this).html();
+        if (val == 'Invalid DateTime') d = '';
+        else if (!_fpa.utils.is_blank(val)) d = _fpa.utils.YMDtoLocale(val);
+        $(this).html(d);
+      })
+      .addClass('td-date-formatted');
+
+    $('td[data-col-var-type="Time"], [data-col-var-type="Time"] rldata')
+      .not('.td-time-formatted')
+      .each(function () {
+        var d = null;
+        var val = $(this).html();
+        if (val === 'Invalid DateTime') d = '';
+        else if (!_fpa.utils.is_blank(val)) d = _fpa.utils.YMDtimeToLocale(val);
+        $(this).html(d);
+      })
+      .addClass('td-time-formatted');
+
+    $('td[data-col-type$="_at"], td[data-col-type$="_time"], td[data-col-type$=" time"], td[data-col-type$=" at"]')
+      .not('.td-time-formatted')
+      .each(function () {
+        var d = null;
+        var val = $(this).html();
+        if (val == 'Invalid DateTime') d = '';
+        else if (val && val != '') d = _fpa.utils.YMDtimeToLocale(val);
+        if (d && d.split(' ').length > 1) d = d.split(' ').slice(1).join(' ');
+        $(this).html(d);
+      })
+      .addClass('td-time-formatted');
   },
 
   // Edit and New forms need some additional help, since we are attempting to push a form into a table row, which
   // is not valid HTML markup. Instead, we need to make use of the 'form' attribute on input, select and textarea elements,
   // which point the entry back to a form block that sits outside of the table.
   handle_report_edit_form: function (block, data) {
-
-
     var form = block.find('form');
     var form_id = form.attr('id');
     var row = block.find('tr');
@@ -215,8 +221,7 @@
     // otherwise we are adding a new item
     if (item_id) {
       var orig_row = $('tr#report-item-' + item_id);
-    }
-    else {
+    } else {
       var orig_row = $('tr#report-item-new');
     }
     orig_row.after(row);
@@ -244,53 +249,51 @@
     });
   },
 
-
   report_edit_form: function (block, data) {
-
     // Copy the cells that aren't in the edit fields set
     window.setTimeout(function () {
-
       const $edit_row = $('tr.report-item-edit');
 
       // $edit_row.find('td').not('.report-edit-btn-cell').addClass('report-el-edit-cell');
 
-      $('tr.item-selected td').not('.report-edit-btn-cell, .report-el-object-id, .attached_report_search').each(function () {
-        const $this = $(this);
-        const dct = $this.attr('data-col-type').replaceAll(/[^a-zA-Z0-9\-_]/g, '_');
-        const $edit_cell = $(`td.report-el-edit-${dct}`);
-        if ($edit_cell.length) return;
-
-        const $newel = $this.clone();
-        $newel.appendTo($edit_row);
-
-        // If the field contains a canvas element, make sure it is set up
-        const $canvas = $newel.find('canvas');
-        if ($canvas.length === 0) return;
-
-        const origcanvas = $this.find('canvas')[0];
-        $canvas[0].getContext('2d').drawImage(origcanvas, 0, 0);
-      })
+      $('tr.item-selected td')
+        .not('.report-edit-btn-cell, .report-el-object-id, .attached_report_search')
+        .each(function () {
+          const $this = $(this);
+          const dct = $this.attr('data-col-type').replaceAll(/[^a-zA-Z0-9\-_]/g, '_');
+          const $edit_cell = $(`td.report-el-edit-${dct}`);
+          if ($edit_cell.length) return;
+
+          const $newel = $this.clone();
+          $newel.appendTo($edit_row);
+
+          // If the field contains a canvas element, make sure it is set up
+          const $canvas = $newel.find('canvas');
+          if ($canvas.length === 0) return;
+
+          const origcanvas = $this.find('canvas')[0];
+          $canvas[0].getContext('2d').drawImage(origcanvas, 0, 0);
+        });
 
       _fpa.postprocessors.handle_report_edit_form(block, data);
-    }, 10)
+    }, 10);
   },
 
   edit_report_result: function (block, data) {
-    $('#report-edit-').html("");
+    $('#report-edit-').html('');
     var id = data.report_item.id;
     var row = $('#report-item-' + id);
 
     const mapping = {
-      'div': 'div',
+      div: 'div',
       'fixed-pre': 'pre',
-      'checkbox': 'div',
-      'options': 'div',
-      'list': 'ul',
-      'tags': 'div',
-      'choice_label': 'div',
-      'iframe': 'div'
-    }
-
+      checkbox: 'div',
+      options: 'div',
+      list: 'ul',
+      tags: 'div',
+      choice_label: 'div',
+      iframe: 'div',
+    };
 
     // if we got a row, then we are simply replacing the data of an existing row based on an edit
     // otherwise we were adding a new item, and a row does not exist yet.
@@ -307,49 +310,48 @@
     }
 
     var show_as = {};
-    $('.table-header[data-col-show-as]').not('[data-col-show-as=""]').each(function () {
-      const sa = $(this).attr('data-col-show-as');
-      const name = $(this).attr('data-col-name');
-      show_as[name] = sa;
-    })
+    $('.table-header[data-col-show-as]')
+      .not('[data-col-show-as=""]')
+      .each(function () {
+        const sa = $(this).attr('data-col-show-as');
+        const name = $(this).attr('data-col-name');
+        show_as[name] = sa;
+      });
 
     for (var i in data.report_item) {
       if (data.report_item.hasOwnProperty(i)) {
         var cell_content = data.report_item[i];
         var cell = row.find('[data-col-type="' + i + '"]').first();
 
-<<<<<<< HEAD
-=======
         // Show as a specific type
         var ct = cell.attr('data-col-type');
         var sa = show_as[ct];
         if (sa) {
-          sa = mapping[sa] || sa
-          cell_content = `<${sa}>${cell_content}</${sa}>`
+          sa = mapping[sa] || sa;
+          cell_content = `<${sa}>${cell_content}</${sa}>`;
         }
 
->>>>>>> 1130512b
         // Format the cell if it is an array or show_as specifies it is tags
         var is_array = cell.attr('data-col-var-type') === 'Array';
         var is_tags = show_as[i] == 'tags';
         if (cell_content && (is_array || is_tags)) {
-          var ul_class = is_tags ? 'report-result-cell-tags' : 'report-list-items'
-          var $res = $(`<ul class="${ul_class}"></ul>`)
+          var ul_class = is_tags ? 'report-result-cell-tags' : 'report-list-items';
+          var $res = $(`<ul class="${ul_class}"></ul>`);
           cell_content.forEach((item) => {
             if (!item || item == '') return;
 
             var li = document.createElement('li');
             li.className = ul_class;
             li.innerHTML = item;
-            $res.append(li)
-          })
+            $res.append(li);
+          });
 
           cell_content = $res;
         }
 
         cell.html(cell_content);
       }
-    };
+    }
 
     row.show();
 
@@ -360,14 +362,12 @@
       row.find('.td-time-formatted').removeClass('td-time-formatted');
       row.find('.td-date-formatted').removeClass('td-date-formatted');
       _fpa.postprocessors_reports.report_format_result_cells(row, data);
-    }, 50)
-
+    }, 50);
   },
 
   master_search_results: function (block, data) {
     $('#master_results_block').attr('data-report-res-name', data.report_res_name);
-  }
-
+  },
 };
 $.extend(_fpa.postprocessors, _fpa.postprocessors_reports);
 $.extend(_fpa.preprocessors, _fpa.preprocessors_reports);