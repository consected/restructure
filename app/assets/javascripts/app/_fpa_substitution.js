_fpa.substitution = class {

  constructor(text, data) {
    this.text = text;
    this.data = data;
  }

  static substitute(text, data) {
    this.substitution = new _fpa.substitution(text, data);
    return this.substitution.substitute();
  }

  get_data() {
    const data = this.data;
    var new_data = {};
    if (data && (data.master_id || data.vdef_version)) {
      var master_id = data.master_id;
      new_data = Object.assign({}, data);
      if (!new_data.user_preference) new_data.user_preference = _fpa.state.current_user_preference;
      if (!new_data.current_user_roles) {
        new_data.current_user_roles = {}
<<<<<<< HEAD
        _fpa.state.current_user_roles.forEach(function (v) {
          new_data.current_user_roles[v.id_underscore()] = v;
        });
=======
        if (_fpa.state.current_user_roles && _fpa.state.current_user_roles.forEach) {
          _fpa.state.current_user_roles.forEach(function (v) {
            new_data.current_user_roles[v.id_underscore()] = v;
          });
        }
>>>>>>> ebde6489
      }
    } else {
      var master_id = block.parents('.master-panel').first().attr('data-master-id');
    }

    var master = _fpa.state.masters && _fpa.state.masters[master_id];
    if (master) {
      var id = new_data.id;
      new_data = Object.assign(new_data, master);
      new_data.id = id;
    }

    return new_data;
  };

  value_for_tag(tag, new_data) {
    var elsplit = tag.split('.');
    var iter_data = new_data;
    for (const next_tag of Object.values(elsplit)) {
      var got = null;
      var tag_name = next_tag;
      var is_array = Array.isArray(iter_data);

      if (is_array && next_tag === 'first') {
        got = iter_data[0];
      }
      else if (is_array && next_tag === 'last') {
        got = iter_data[iter_data.length - 1];
      }
      else if (typeof iter_data == 'string' && next_tag === 'json_parse') {
        got = JSON.parse(iter_data)
      }
      else if (is_array && Number(next_tag) == next_tag) {
        got = iter_data[Number(next_tag)]
      }
      else if (iter_data.hasOwnProperty(next_tag)) {
        got = iter_data[next_tag];
      } else if (iter_data.embedded_item) {
        got = iter_data.embedded_item[next_tag];
      } else if (next_tag.indexOf('glyphicon_') === 0) {
        const icon = next_tag.replace('glyphicon_', '').replace('_', '-');
        got = `<span class="glyphicon glyphicon-${icon}"></span>`;
      }

      if (got) {
        iter_data = got;
      } else {
        continue;
      }
    }

    return [got, tag_name];
  };

  substitute() {
    var text = this.text;
    var data = this.data;
    const _this = this;
    if (!text || text.length < 1) return;

    const TagnameRegExString = '[0-9a-zA-Z_.:\-]+';
    const IfBlockRegExString = `({{#if (${TagnameRegExString})}}([^]+?)({{else}}([^]+?))?{{/if}})`;
    // [^]+? if the Javascript way to get everything across multiple lines (non-greedy)
    const IfBlocksRegEx = new RegExp(IfBlockRegExString, 'gm');
    const IfBlockRegEx = new RegExp(IfBlockRegExString, 'm');
    const TagRegEx = new RegExp(`{{${TagnameRegExString}}}`, 'g');

    var ifres = text.match(IfBlocksRegEx);

    if (ifres && ifres.length) {
      var new_data = _this.get_data();

      ifres.forEach(function (if_blocks) {
        const if_block = if_blocks.match(IfBlockRegEx);
        let block_container = if_block[0];
        let tag = if_block[2]
        let vpair = _this.value_for_tag(tag, new_data)
        let tag_value = vpair[0];
        if (tag_value && tag_value.toString().length) {
          text = text.replace(block_container, if_block[3] || '');
        }
        else {
          text = text.replace(block_container, if_block[5] || '');
        }
      });
    }

    var res = text.match(TagRegEx);
    if (!res || res.length < 1) return text;

    if (!new_data) {
      var new_data = _this.get_data();
    }

    res.forEach(function (el) {
      let formatters = el.replace('{{', '').replace('}}', '').split('::');
      let tag = formatters.shift();
      let ignore_missing = null;
      let no_html_tag = false;

      if (formatters[0] == 'ignore_missing') {
        ignore_missing = 'show_blank';
      }

      if (formatters.indexOf('no_html_tag') >= 0) {
        no_html_tag = true;
      }

      let vpair = _this.value_for_tag(tag, new_data)
      let got = vpair[0];
      let tag_name = vpair[1];

      if (got == null) {
        if (ignore_missing == 'show_blank') {
          got = '';
        } else {
          got = '(?)';
        }
      } else if (formatters) {
        got = _fpa.tag_formatter.format_all(got, formatters, tag_name);
      }

      text = text.replace(el, got);
    });

    return text;
  };



}<|MERGE_RESOLUTION|>--- conflicted
+++ resolved
@@ -19,17 +19,11 @@
       if (!new_data.user_preference) new_data.user_preference = _fpa.state.current_user_preference;
       if (!new_data.current_user_roles) {
         new_data.current_user_roles = {}
-<<<<<<< HEAD
-        _fpa.state.current_user_roles.forEach(function (v) {
-          new_data.current_user_roles[v.id_underscore()] = v;
-        });
-=======
         if (_fpa.state.current_user_roles && _fpa.state.current_user_roles.forEach) {
           _fpa.state.current_user_roles.forEach(function (v) {
             new_data.current_user_roles[v.id_underscore()] = v;
           });
         }
->>>>>>> ebde6489
       }
     } else {
       var master_id = block.parents('.master-panel').first().attr('data-master-id');
