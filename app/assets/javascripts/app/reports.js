--- conflicted
+++ resolved
@@ -1,11 +1,7 @@
 _fpa.loaded.reports = function () {
 
-<<<<<<< HEAD
-  _fpa.report_criteria.reports_form($('.report-criteria'));
-=======
   const $criteria_form = $('.report-criteria');
   _fpa.report_criteria.reports_form($criteria_form);
->>>>>>> bdbf7719
   $('.postprocessed-scroll-here').removeClass('postprocessed-scroll-here').addClass('prevent-scroll');
 
   // If this an editable data form, automatically submit it if there are no criteria fields to enter
