--- conflicted
+++ resolved
@@ -4,60 +4,38 @@
     var data_doc_path = block.find('[data-doc-path]').attr('data-doc-path');
     // Extend each anchor tag to be a remote request, to use the relative path
     // rather than the window path, and to request embedded pages.
-<<<<<<< HEAD
-    block.find('a').each(function () {
-      var href = $(this).attr('href');
-      if (href[0] == '#') {
-        $(this).attr('data-toggle', 'scrollto-target');
-        return;
-      }
-      if (href[0] != '/' && href.indexOf('http') != 0 && href.indexOf('mailto:') != 0) {
-        href = data_doc_path + '/' + href;
-      }
-      if (href.indexOf('/help') == 0) {
-        $(this).attr('data-remote', 'true');
-        if (href.indexOf('display_as=embedded') < 0) $(this).attr('href', `${href}?display_as=embedded`);
-        $(this).attr('data-working-target', '#help-sidebar-body');
-      } else {
-        $(this).attr('target', '_blank');
-      }
-    });
-=======
-    block.find('a')
+    block
+      .find('a')
       .on('click', function () {
         const href = $(this).attr('href');
-        $('#help-sidebar').attr('data-to-url', href)
+        $('#help-sidebar').attr('data-to-url', href);
       })
       .each(function () {
-        var href = $(this).attr('href')
+        var href = $(this).attr('href');
         if (href[0] == '#') {
-          $(this).attr('data-toggle', "scrollto-target");
+          $(this).attr('data-toggle', 'scrollto-target');
           return;
         }
         if (href[0] != '/' && href.indexOf('http') != 0 && href.indexOf('mailto:') != 0) {
           href = data_doc_path + '/' + href;
         }
         if (href.indexOf('/help') == 0 && href.indexOf('#open-in-new-tab') < 0) {
-          $(this).attr('data-remote', 'true')
+          $(this).attr('data-remote', 'true');
           if (href.indexOf('display_as=embedded') < 0) {
             if (href.indexOf('?') > 0) {
               href = href.replace('?', '?display_as=embedded&');
-            }
-            else if (href.indexOf('#') > 0) {
+            } else if (href.indexOf('#') > 0) {
               href = href.replace('#', '?display_as=embedded#');
-            }
-            else {
+            } else {
               href = `${href}?display_as=embedded`;
             }
             $(this).attr('href', href);
           }
-          $(this).attr('data-working-target', '#help-sidebar-body')
-        }
-        else {
+          $(this).attr('data-working-target', '#help-sidebar-body');
+        } else {
           $(this).attr('target', '_blank');
         }
       });
->>>>>>> 1130512b
 
     // Ensure image tags with relative paths point to the correct location
     block.find('img').each(function () {
@@ -105,25 +83,19 @@
         $(target).removeClass('expanded');
       });
 
-<<<<<<< HEAD
-    var c = $('#help-doc-content');
-=======
     const to_url = $('#help-sidebar').attr('data-to-url');
     if (to_url) {
       var hash_pos = to_url.indexOf('#');
     }
     if (hash_pos && hash_pos > 0) {
       var c = $(to_url.substring(hash_pos));
+    } else {
+      var c = $('#help-doc-content');
     }
-    else {
-      var c = $('#help-doc-content')
-    }
->>>>>>> 1130512b
     _fpa.utils.scrollTo(c, 0, -60, block);
 
     // Special case when loading a standalone page into the sidebar
     _fpa.page_layouts.load_columns('#help-sidebar-body');
-<<<<<<< HEAD
 
     block
       .find('.help-embedded-content')
@@ -143,27 +115,6 @@
           var changed = true;
         }
 
-=======
-
-    block
-      .find('.help-embedded-content')
-      .not('.spra-setup')
-      .on('click', '.standalone-page-row a', function () {
-        const $link = $(this);
-        const $parent = $link.parents('.standalone-page-row').first();
-        var orig_path = $parent.attr('data-req-path');
-        if (!orig_path) return;
-        var orig_subparts = orig_path.split('/');
-        orig_subparts.pop();
-        const orig_subpath = orig_subparts.join('/');
-        var href = $link.attr('href');
-
-        if (href.indexOf('/content/') == 0 || href.indexOf('/help/') == 0) {
-          href = `${href}#open-in-sidebar`;
-          var changed = true;
-        }
-
->>>>>>> 1130512b
         if (href.indexOf('./') == 0 || href.indexOf('../') == 0 || href.indexOf('/') < 0) {
           href = href.replace(/^\.\//, '');
           href = `${orig_subpath}/${href}#open-in-sidebar`;
