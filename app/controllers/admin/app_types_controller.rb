# frozen_string_literal: true

class Admin::AppTypesController < AdminController
  ValidFormats = %w[json yaml].freeze
  after_action :routes_reload, only: [:upload]

  def restart_server
    AppControl.restart_server
    flash.now[:notice] = 'Restarting server, DelayedJob and clearing cache'
    render json: 'Restarting server, DelayedJob and clearing cache'
  end

  def restart_delayed_job
    AppControl.restart_delayed_job
    flash.now[:notice] = 'Restarting DelayedJob'
    render json: 'Restarting DelayedJob'
  end

  def upload
    uploaded_io = params[:config]

    case params[:force_update]
    when 'yes'
      force_update = :force
    when 'changed'
      force_update = :changed
    end

    dry_run = (params[:dry_run] == 'yes')
    skip_fail = (params[:skip_fail] == 'yes')
    f = params[:upload_format]
    if f.present?
      raise FphsException, "Invalid upload format. Allowed formats: #{ValidFormats}" unless f.in? ValidFormats
    else
      f = 'json'
    end

    @res_obj, @results = Admin::AppTypeImport.import_config(uploaded_io.read,
                                                            current_admin,
                                                            format: f.to_sym,
                                                            force_update: force_update,
                                                            dry_run: dry_run,
                                                            skip_fail: skip_fail)

    render 'upload_results', locals: { dry_run: dry_run }

    Rails.cache.clear
    AppControl.restart_server
  end

  def show
    app_type = Admin::AppType.find(params[:id])

    exp_format = params[:export_format]
    show_components = params[:show_components].present?
    only_config_notices = params[:only_config_notices].present?
    if exp_format.present?
      raise FphsException, "Invalid export format. Allowed formats: #{ValidFormats}" unless exp_format.in? ValidFormats
    elsif show_components
<<<<<<< HEAD
      @app_type = app_type
      @config_notices = @app_type.check_option_configs
      render 'admin/app_types/components'
      return
=======
      return render_show_components(app_type)
    elsif only_config_notices
      return render_show_config_notices(app_type)
>>>>>>> 35f1cdfe
    else
      exp_format = 'json'
    end

    app_type.current_admin = current_admin
    data = app_type.export_config(format: exp_format.to_sym)
    send_data data, filename: "#{app_type.name}_config.#{exp_format}"
  rescue FphsException => e
    return render_show_config_notices(app_type) if e.message.start_with? 'Bad configurations'

    raise
  end

  #
  # Exports migrations for creating / updating the app_type
  # to the directory <app type name>--app-export then
  # generates a zip file
  def export_migrations
    app_type = Admin::AppType.find(params[:id])
    app_type.current_admin = current_admin

    atn = app_type.name
    raise FphsException if atn.include?('.') || atn.include?('/') || atn.include?('~')

    app_type.export_migrations
    send_file app_type.zip_app_export_migrations.path,
              filename: "#{atn}--#{Admin::AppType::AppExportDirSuffix}.zip"
  end

  protected

  def routes_reload
    DynamicModel.routes_reload
  end

  def default_index_order
    { id: :desc }
  end

  def set_objects_instance(list)
    list = list.to_a.sort_by { |a| a.active_on_server? ? 0 : 1 }
    instance_variable_set("@#{objects_name}", list)
  end

  private

  def permitted_params
    %i[name label default_schema_name disabled]
  end

  def render_show_components(app_type)
    @app_type = app_type
    @config_notices = @app_type.check_option_configs
    render 'admin/app_types/components'
  end

  def render_show_config_notices(app_type)
    @app_type = app_type
    @config_notices = @app_type.check_option_configs
    @config_notices_only = true
    render 'admin/app_types/components'
  end
end<|MERGE_RESOLUTION|>--- conflicted
+++ resolved
@@ -57,16 +57,9 @@
     if exp_format.present?
       raise FphsException, "Invalid export format. Allowed formats: #{ValidFormats}" unless exp_format.in? ValidFormats
     elsif show_components
-<<<<<<< HEAD
-      @app_type = app_type
-      @config_notices = @app_type.check_option_configs
-      render 'admin/app_types/components'
-      return
-=======
       return render_show_components(app_type)
     elsif only_config_notices
       return render_show_config_notices(app_type)
->>>>>>> 35f1cdfe
     else
       exp_format = 'json'
     end
