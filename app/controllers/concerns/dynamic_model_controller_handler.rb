module DynamicModelControllerHandler

  extend ActiveSupport::Concern


  class_methods do


    def model_class_name
      @model_class_name = definition.model_class_name
    end

<<<<<<< HEAD
    # Annoyingly this needs to be forced, since const_set in generate_model does not
    # appear to set the parent class correctly, unlike for models
    # Possibly this is a Rails specific override, but the parent is set correctly
    # when a controller is created as a file in a namespaced folder, so rather
    # than fighting it, just force the known parent here.
=======
>>>>>>> 90525d83
  end

  def edit_form
    'common_templates/edit_form'
  end

  def implementation_class
    cn = self.class.model_class_name
    cnf = "DynamicModel::#{cn}"
    cnf.constantize
  end



end<|MERGE_RESOLUTION|>--- conflicted
+++ resolved
@@ -10,14 +10,6 @@
       @model_class_name = definition.model_class_name
     end
 
-<<<<<<< HEAD
-    # Annoyingly this needs to be forced, since const_set in generate_model does not
-    # appear to set the parent class correctly, unlike for models
-    # Possibly this is a Rails specific override, but the parent is set correctly
-    # when a controller is created as a file in a namespaced folder, so rather
-    # than fighting it, just force the known parent here.
-=======
->>>>>>> 90525d83
   end
 
   def edit_form
