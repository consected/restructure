--- conflicted
+++ resolved
@@ -55,42 +55,7 @@
       @panels = user_profile.current_user_resource_infos
       render :show
     else
-<<<<<<< HEAD
-      render json: { user_profile: resource_data }
-    end
-  end
-
-  private
-
-  def resources
-    resource_names.map { |resource_name| [resource_name, resource_model(resource_name.pluralize)] }.to_h
-  end
-
-  #
-  # Get all the resource data for this user's profile
-  # @return [<Type>] <description>
-  def resource_data
-    return @resource_data if @resource_data
-
-    current_user.user_preference.current_user = current_user
-
-    @resource_data = {
-      user: current_user,
-      user_preference: current_user.user_preference
-    }
-
-    resource_names.each do |resource_name|
-      model = resource_model(resource_name.pluralize)
-      next unless model
-
-      resource = resource_from_model(model)
-      next unless resource # if the resource is not found, assume that we are building a resource (not persisted).
-
-      resource.current_user = current_user
-      @resource_data[resource_name.to_sym] = resource
-=======
       render json: { user_profile: user_profile.current_user_resource_instances }
->>>>>>> 8c761958
     end
   end
 end