# Handle option type configurations for a dynamic class implementation
module Dynamic
  module ImplementationHandler
    extend ActiveSupport::Concern

    included do
      after_initialize :force_preset_values, unless: :persisted?

      before_save :handle_before_save_triggers
      after_commit :handle_save_triggers
      after_commit :reset_access_evaluations!
    end

<<<<<<< HEAD
    class_methods do
      # The base string for route
      # For example "dynamic_model/some_models"
      def base_route_segments
        definition.base_route_segments
      end

      # Hyphenated name, typically used in HTML markup for referencing target blocks and panels
      def hyphenated_name
        definition.hyphenated_name
      end

      def category
        definition.category
      end
    end

    # resource_name used as a universal identifier
    def resource_name
      current_definition.resource_name
    end

    # Resource name for a single instance of the model
    def resource_item_name
      current_definition.resource_item_name
    end

    # Option type configuration for the current instance
    # For a dynamic model this is just the 'default'
    # For an activity log this is the config matching the extra_log_type
    def option_type_config
      res = versioned_definition.option_type_config_for option_type,
                                                        result_if_empty: :first_config
      unless res || option_type.blank? || option_type == :blank || option_type == :blank_log
        logger.warn "No extra log type configuration exists for #{option_type || 'primary'} in #{self.class.name}"
        res = current_definition.option_type_config_for option_type,
                                                        result_if_empty: :first_config
      end
      res
    end

    #
    # Returns the options text version specific to this instance
    # based on its creation date.
    # @return [String] options text
    def options_text
      versioned_definition.options_text
    end

    #
    # Return the current definition
    def current_definition
      self.class.definition
    end

    #
    # Get the definition record version from history, based on the created_at
    # timestamp of the current instance
    # If the versioned definition does not have a version number, and the current instance (self)
    # has an id (it is persisted), then we force a reload of the versioned definition to ensure
    # it doesn't reflect the wrong item.
    # @return [ActiveRecord::Base] dynamic class definition record
    def versioned_definition
      return @versioned_definition unless @versioned_definition.nil? ||
                                          @versioned_definition.def_version.nil? && id

      return @versioned_definition = current_definition if current_definition.use_current_version

      return @versioned_definition = current_definition if respond_to?(:use_current_version) && use_current_version

      unless respond_to?(:use_def_version_time) || respond_to?(:created_at)
        return @versioned_definition = current_definition
      end

      version_at = use_def_version_time if respond_to?(:use_def_version_time)
      version_at ||= created_at if respond_to?(:created_at)
      @versioned_definition = self.class.definition.versioned(version_at) || current_definition
    end

    #
    # Allow the versioned definition to be reloaded the next time it is requested
    # Called from an after_create trigger
    def reset_versioned_definition!
      @versioned_definition = nil
    end

    #
    # The version number of the versioned definition matching this instance
    # @return [Integer] version number (id of matching history table entry)
    def def_version
      versioned_definition.def_version
    end

=======
>>>>>>> 8c6dc7ec
    #
    # List field names that explicitly state *no_downcase: true* or
    # edit_as: field_type: includes the string 'notes'
    # @return [Array{Symbol}]
    def no_downcase_attributes
      fo = option_type_config&.field_options || {}
      res = fo&.filter { |_k, v| v[:no_downcase] || v[:edit_as] && v[:edit_as][:field_type]&.include?('notes') }

      res&.keys
    end

    # Provide a default human message identifying a record
    # If the extra log type config for an activity includes
    #
    #   view_options:
    #     data_attribute: some text {{substitution}}
    #
    # or
    #   view_options:
    #     data_attribute: attrib_name
    #
    # then appropriate substitutions will be made
    #
    # If a list is provided to data_attribute, such as
    #
    # - attr1
    # - ": "
    # - attr2
    #
    # then the attribute names that can be substituted will be and the
    # result of all items will be joined into a single string
    #
    # If no data_attribute configuration is provided then the first of the following is used:
    # - if there is a data attribute, use its value
    # - if a label is specified in the config, use it
    # - otherwise the extra_log_type value is humanized and used
    #
    def data
      dopt = option_type_config
      return unless dopt&.view_options

      da = data_attribute_name

      if da
        @processing_data = true
        res = Formatter::Formatters.format_data_attribute da, self, ignore_missing: :show_tag
        @processing_data = false
        return res
      end

      res = if attribute_names.include? 'data'
              attributes['data']
            else
              dopt&.label || option_type.to_s.humanize
            end
      res.to_s
    end

    #
    # Return the data_attribute as defined in the options, or nil if there is nothing defined
    # @return [String | nil]
    def data_attribute_name
      dopt = option_type_config
      return unless dopt&.view_options

      # Prevent recursion in the creation of the data attribute with substitution
      return if @processing_data

      dopt.view_options[:data_attribute]
    end

    # @return [Boolean | nil] returns true or false based on the result of a conditional calculation,
    #    or nil if there is no `add_reference_if` configuration
    def can_add_reference?
      return @can_add_reference unless @can_add_reference.nil?

      @can_add_reference = false
      dopt = option_type_config
      return unless dopt

      return unless dopt.add_reference_if.is_a?(Hash) && dopt.add_reference_if.first

      res = dopt.calc_if(:add_reference_if, self)
      @can_add_reference = !!res
    end

    # Calculate the can rules for the required type, based on user access controls and showable_if rules
    # Returns true or false if the appropriate showable_if or editable_if rule is defined, or
    # nil if the rule is not defined
    # @param type [Symbol] either :access or :edit for showable_if or editable_if
    # @return [Boolean | nil]
    def calc_can(type)
      dopt = option_type_config
      return unless dopt

      case type
      when :edit
        doptif = dopt.editable_if
      when :access
        doptif = dopt.showable_if
      else
        return
      end

      return unless doptif.is_a?(Hash) && doptif.first && respond_to?(:master)

      # Generate an old version of the object prior to changes
      old_obj = dup
      changes.each do |k, v|
        old_obj.send("#{k}=", v.first) if k.to_s != 'user_id'
      end

      # Set the id, since dup doesn't do this and we may need it
      old_obj.id = id

      # Ensure the duplicate old_obj references the real master, ensuring current user can
      # be referenced correctly in conditional calculations
      old_obj.master = master

      case type
      when :edit
        res = !!dopt.calc_if(:editable_if, old_obj)
      when :access
        res = !!dopt.calc_if(:showable_if, old_obj)
      end

      res
    end

    # If access has changed since an initial check, reset the cached results
    def reset_access_evaluations!
      @can_access = nil
      @can_create = nil
      @can_add_reference = nil
      @can_edit = nil
    end

    #
    # Handle on save save triggers
    def handle_save_triggers
      option_type_config&.calc_save_trigger_if self
      true
    end

    #
    # Handle actions that must be performed before on save save triggers
    def handle_before_save_triggers
      option_type_config&.calc_save_trigger_if self, alt_on: :before_save
      true
    end

    #
    # Force fields to be preset before initialization has been completed.
    # This uses the option config {field_options: <field_name>: preset_value:}
    # rather than default: (which only sets the value in the initial form).
    # By setting ahead of time, things like embed_resource_name can operate.
    def force_preset_values
      fo = option_type_config&.field_options
      return unless fo

      fo.each do |name, config|
        next unless config.key? :preset_value

        send "#{name}=", config[:preset_value]
      end
    end
  end
end<|MERGE_RESOLUTION|>--- conflicted
+++ resolved
@@ -11,102 +11,6 @@
       after_commit :reset_access_evaluations!
     end
 
-<<<<<<< HEAD
-    class_methods do
-      # The base string for route
-      # For example "dynamic_model/some_models"
-      def base_route_segments
-        definition.base_route_segments
-      end
-
-      # Hyphenated name, typically used in HTML markup for referencing target blocks and panels
-      def hyphenated_name
-        definition.hyphenated_name
-      end
-
-      def category
-        definition.category
-      end
-    end
-
-    # resource_name used as a universal identifier
-    def resource_name
-      current_definition.resource_name
-    end
-
-    # Resource name for a single instance of the model
-    def resource_item_name
-      current_definition.resource_item_name
-    end
-
-    # Option type configuration for the current instance
-    # For a dynamic model this is just the 'default'
-    # For an activity log this is the config matching the extra_log_type
-    def option_type_config
-      res = versioned_definition.option_type_config_for option_type,
-                                                        result_if_empty: :first_config
-      unless res || option_type.blank? || option_type == :blank || option_type == :blank_log
-        logger.warn "No extra log type configuration exists for #{option_type || 'primary'} in #{self.class.name}"
-        res = current_definition.option_type_config_for option_type,
-                                                        result_if_empty: :first_config
-      end
-      res
-    end
-
-    #
-    # Returns the options text version specific to this instance
-    # based on its creation date.
-    # @return [String] options text
-    def options_text
-      versioned_definition.options_text
-    end
-
-    #
-    # Return the current definition
-    def current_definition
-      self.class.definition
-    end
-
-    #
-    # Get the definition record version from history, based on the created_at
-    # timestamp of the current instance
-    # If the versioned definition does not have a version number, and the current instance (self)
-    # has an id (it is persisted), then we force a reload of the versioned definition to ensure
-    # it doesn't reflect the wrong item.
-    # @return [ActiveRecord::Base] dynamic class definition record
-    def versioned_definition
-      return @versioned_definition unless @versioned_definition.nil? ||
-                                          @versioned_definition.def_version.nil? && id
-
-      return @versioned_definition = current_definition if current_definition.use_current_version
-
-      return @versioned_definition = current_definition if respond_to?(:use_current_version) && use_current_version
-
-      unless respond_to?(:use_def_version_time) || respond_to?(:created_at)
-        return @versioned_definition = current_definition
-      end
-
-      version_at = use_def_version_time if respond_to?(:use_def_version_time)
-      version_at ||= created_at if respond_to?(:created_at)
-      @versioned_definition = self.class.definition.versioned(version_at) || current_definition
-    end
-
-    #
-    # Allow the versioned definition to be reloaded the next time it is requested
-    # Called from an after_create trigger
-    def reset_versioned_definition!
-      @versioned_definition = nil
-    end
-
-    #
-    # The version number of the versioned definition matching this instance
-    # @return [Integer] version number (id of matching history table entry)
-    def def_version
-      versioned_definition.def_version
-    end
-
-=======
->>>>>>> 8c6dc7ec
     #
     # List field names that explicitly state *no_downcase: true* or
     # edit_as: field_type: includes the string 'notes'
