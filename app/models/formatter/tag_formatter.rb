# frozen_string_literal: true

module Formatter
  # NOTE: if additional formatters are added here, they also need matching javascript
  # in _fpa_tag_formatter
  class TagFormatter
    attr_accessor :current_user

    ValidOps = %w[
      capitalize
      titleize
      uppercase
      lowercase
      underscore
      hyphenate
      id_hyphenate
      id_underscore
      initial
      first
      age
      date
      date_time
      date_time_with_zone
      date_time_show_zone
      time
      time_show_zone
      time_with_zone
      time_sec
      dicom_datetime
      dicom_date
      join_with_space
      join_with_comma
      join_with_csv
      join_with_semicolon
      join_with_pipe
      join_with_dot
      join_with_at
      join_with_slash
      join_with_newline
      join_with_2newlines
      compact
      sort
      sort_reverse
      uniq
      markdown_list
      html_list
      plaintext
      strip
      split_lines
      split_comma
<<<<<<< HEAD
=======
      split_csv
>>>>>>> 5651409b
      split_semicolon
      split_pipe
      split_dot
      split_at
      split_slash
      markup
      ignore_missing
      last
    ].freeze

    def self.format_with(operation, res, orig_val, current_user = nil)
      processor = new(current_user: current_user)

      processor.process(operation, res, orig_val)
    end

    def initialize(current_user: nil)
      self.current_user = current_user
    end

    def process(operation, res, orig_val)
      if operation.in?(ValidOps)
        send operation, res, orig_val
      elsif res.is_a?(Array) && operation.to_i.to_s == operation
        res[operation.to_i]
      elsif operation.to_i != 0
        res[0..operation.to_i]
      else
        res
      end
    end

    def capitalize(res, _orig_val)
      res.capitalize
    end

    def titleize(res, _orig_val)
      res.captionize
    end

    def uppercase(res, _orig_val)
      res.upcase
    end

    def lowercase(res, _orig_val)
      res.downcase
    end

    def underscore(res, _orig_val)
      res.underscore
    end

    def hyphenate(res, _orig_val)
      res.hyphenate
    end

    def id_hyphenate(res, _orig_val)
      res.id_hyphenate
    end

    def id_underscore(res, _orig_val)
      res.id_underscore
    end

    def initial(res, _orig_val)
      res.first&.upcase
    end

    def first(res, _orig_val)
      res.first
    end

    def age(_res, orig_val)
      return unless orig_val.respond_to? :year

      today = ::Date.today
      age = today.year - orig_val.year
      age -= 1 if today < orig_val + age.years
      age
    end

    def date(_res, orig_val)
      Formatter::Date.format(orig_val, current_user: current_user)
    end

    #
    # Show the date and time as it was set (as if no timezone was specified)
    # without adjusting to the user's timezone.
    def date_time(_res, orig_val)
      Formatter::DateTime.format(orig_val, current_user: current_user)
    end

    #
    # Adjusts the date/time to the user's timezone and displays the timezone to the end.
    # Date and time only including hours:minutes and timezone of displayed time.
    def date_time_show_zone(_res, orig_val)
      Formatter::DateTime.format(orig_val, current_user: current_user,
                                           show_timezone: true,
                                           current_timezone: :user)
    end

    #
    # Forces the stored timezone to the user's timezone preference, without changing the date.
    # A stored date time intended to not have a timezone
    # will be returned as a new date time based on the user's timezone.
    def date_time_with_zone(_res, orig_val)
      Formatter::DateTime.format(orig_val, current_user: current_user,
                                           show_timezone: true,
                                           keep_date: true)
    end

    # Time only including hours:minutes
    def time(_res, orig_val)
      Formatter::TimeWithZone.format(orig_val, current_user: current_user,
                                               time_only: true)
    end

    # Adjusts the time to the user's timezone and displays the timezone on the end.
    # Time only including hours:minutes and timezone of displayed time
    def time_show_zone(_res, orig_val)
      currdate = orig_val
      currdate = Date.today if currdate.is_a? Time
      Formatter::Time.format(orig_val, current_user: current_user,
                                       show_timezone: true,
                                       current_timezone: :user,
                                       current_date: currdate)
    end

    # Forces the time to the user's preferred timezone
    # Time only including hours:minutes and timezone of displayed time
    def time_with_zone(_res, orig_val)
      Formatter::TimeWithZone.format(orig_val, current_user: current_user,
                                               time_only: true)
    end

    # Time for hours:minutes:seconds
    def time_sec(_res, orig_val)
      Formatter::TimeWithZone.format(orig_val, current_user: current_user,
                                               time_only: true,
                                               include_sec: true)
    end

    def dicom_datetime(_res, orig_val)
      orig_val.strftime('%Y%m%d%H%M%S+0000') if orig_val.respond_to? :strftime
    end

    def dicom_date(_res, orig_val)
      orig_val.strftime('%Y%m%d') if orig_val.respond_to? :strftime
    end

    def join_with_space(res, _orig_val)
      res.join(' ') if res.is_a? Array
    end

    def join_with_comma(res, _orig_val)
      res.join(', ') if res.is_a? Array
    end

    def join_with_csv(res, _orig_val)
      return unless res.is_a? Array

      res = CSV.generate do |csv|
        csv << res
      end

      res.split("\n").first
    end

    def join_with_semicolon(res, _orig_val)
      res.join('; ') if res.is_a? Array
    end

    def join_with_pipe(res, _orig_val)
      res.join('|') if res.is_a? Array
    end

    def join_with_dot(res, _orig_val)
      res.join('.') if res.is_a? Array
    end

    def join_with_at(res, _orig_val)
      res.join('@') if res.is_a? Array
    end

    def join_with_slash(res, _orig_val)
      res.join('/') if res.is_a? Array
    end

    def join_with_newline(res, _orig_val)
      res.join("\n") if res.is_a? Array
    end

    def join_with_2newlines(res, _orig_val)
      res.join("\n\n") if res.is_a? Array
    end

    def compact(res, _orig_val)
      res.reject(&:blank?) if res.is_a? Array
    end

    def sort(res, _orig_val)
      res.sort if res.is_a? Array
    end

    def sort_reverse(res, _orig_val)
      res.sort.reverse if res.is_a? Array
    end

    def uniq(res, _orig_val)
      res.uniq if res.is_a? Array
    end

    def markdown_list(res, _orig_val)
      "- #{res.join("\n- ")}" if res.is_a? Array
    end

    def html_list(res, _orig_val)
      "<ul><li>#{res.join("</li>\n  <li>")}</li></ul>" if res.is_a? Array
    end

    def plaintext(res, _orig_val)
      res = ActionController::Base.helpers.sanitize(res)
      res.gsub("\n", '<br>').html_safe
    end

    def strip(res, _orig_val)
      res.strip
    end

    def split_lines(res, _orig_val)
      res.split("\n")
    end

    def split_comma(res, _orig_val)
      res.split(',')
    end

<<<<<<< HEAD
=======
    def split_csv(res, _orig_val)
      CSV.parse_line(res)
    end

>>>>>>> 5651409b
    def split_semicolon(res, _orig_val)
      res.split(';')
    end

    def split_pipe(res, _orig_val)
      res.split('|')
    end

    def split_dot(res, _orig_val)
      res.split('.')
    end

    def split_at(res, _orig_val)
      res.split('@')
    end

    def split_slash(res, _orig_val)
      res.split('/')
    end

    def markup(res, _orig_val)
      Kramdown::Document.new(res).to_html.html_safe
    end

    def ignore_missing(res, _orig_val)
      res || ''
    end

    def last(res, _orig_val)
      res.last
    end
  end
end<|MERGE_RESOLUTION|>--- conflicted
+++ resolved
@@ -48,10 +48,7 @@
       strip
       split_lines
       split_comma
-<<<<<<< HEAD
-=======
       split_csv
->>>>>>> 5651409b
       split_semicolon
       split_pipe
       split_dot
@@ -289,13 +286,10 @@
       res.split(',')
     end
 
-<<<<<<< HEAD
-=======
     def split_csv(res, _orig_val)
       CSV.parse_line(res)
     end
 
->>>>>>> 5651409b
     def split_semicolon(res, _orig_val)
       res.split(';')
     end
