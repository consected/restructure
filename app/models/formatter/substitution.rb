# frozen_string_literal: true

module Formatter
  class Substitution
    HtmlRegEx = /<(p|br|div|ul|hr|p .+=.+|br |div .+=.+|ul .+=.+|hr .+=.+)>/.freeze
    TagnameRegExString = '[0-9a-zA-Z_.:\-]+'

    # Gets an array of 5 element arrays for each {(#if <tagname>}}true text{{else}}else text{{/if}}
    # - the full matched block
    # - tagname
    # - true text
    # - truthy if there is an {{else}}
    # - else text
    IfBlockRegEx = %r{({{#if (#{TagnameRegExString})}}(.+?)({{else}}(.+?))?{{/if}})}m.freeze

    OverrideTags = /^(embedded_report_|add_item_button_|glyphicon_|template_block_)/.freeze

    #
    # Perform substitutions on the text, using either a Hash of data or an object item.
    # Provide a tag substitution to be used to enclose the substituted items
    #
    # Substitution text examples:
    # {{select_who}} {{player_info.first_name}} {{user.email}}
    #
    # Formatting directives are also available, following ::
    # {{select_who::uppercase}}
    #
    # Functional directives may also be processed as square brackets
    # Example text:
    # [[shortlink https://some-thing.web/join-us/?test_id={{ids.msid}}]]
    #
    # @param all_content [String] the text containing possible {{something.else}} to be substituted
    # @param in_data [Hash | UserBase] represent the substitution data with a Hash or a an object instance
    # @param tag_subs [String] for example 'span class="someclass"'
    # @return [String] resulting text after substitution
    def self.substitute(all_content, data: {}, tag_subs: nil, ignore_missing: false)
      return unless all_content

      all_content = all_content.dup

      # Only setup data if there are double curly brackets
      sub_data = setup_data(data) if all_content.index('{{')

      # Replace each if block {{#if ...}}...(optional {{else}}...){{/if}}
      if_blocks = all_content.scan(IfBlockRegEx)
      if_blocks.each do |if_block|
        block_container = if_block[0]
        tag = if_block[1]
        tag_value = value_for_tag(tag, sub_data, tag_subs, ignore_missing)
        if tag_value.present?
          all_content.sub!(block_container, if_block[2] || '')
        else
          all_content.sub!(block_container, if_block[4] || '')
        end
      end

      # Replace each tag {{tag}}
      tags = all_content.scan(/{{#{TagnameRegExString}}}/).uniq
      tags.each do |tag_container|
        tag = tag_container[2..-3]
        tag_value = value_for_tag(tag, sub_data, tag_subs, ignore_missing)

        # Finally, substitute the results into the original text
        all_content.gsub!(tag_container, tag_value)
      end

      # Unless we have requested to show missing tags, check for {{tag}} left in the text,
      # indicating something was not replaced
      if ignore_missing != :show_tag && all_content.scan(/{{.*}}/).present?
        raise FphsException, 'Not all the tags were replaced. This suggests there was an error in the markup.'
      end

      tags = all_content.scan(/\[\[[^\]]+\]\]/).uniq

      # Setup the data if it wasn't previously setup and there are tags to replace
      sub_data ||= setup_data(data) unless tags.empty?

      # Replace each tag [[tag]], representing functional directives, such as shortlink production
      tags.each do |tag_container|
        tag = tag_container[2..-3]
        tag_value = functional_directive(tag, sub_data)

        # Make the replacement
        all_content.gsub!(tag_container, tag_value) if tag_value
      end

      all_content&.gsub!('\{\{', '{{')&.gsub!('\}\}', '}}')

      # Return the resulting text
      all_content
    end

    def self.value_for_tag(tag, sub_data, tag_subs, ignore_missing)
      missing = false

      tagpair = tag.split('.')

      if tagpair.length >= 2
        # For {{tag.attr}} or {{tag.sub.attr}} items, get the association (if needed), then
        # get the actual attribute value

        ref_parts = tagpair[0..-2]
        # Make the current tag just the attribute name, since it may include {{attr::formatting}} to be processed
        tag = tagpair.last
        d = get_assoc(sub_data[:master], ref_parts, sub_data)
      else
        d = sub_data
      end

      d = d.first if d.respond_to? :where
      d = d.attributes if d.respond_to? :attributes

      # Handle formatting directives, following the ::
      tag_split = tag.split('::')
      tag_name = tag_split.first
      first_format_directive = tag_split[1]
      this_ignore_missing = :show_blank if first_format_directive == 'ignore_missing'

      unless d.is_a?(Hash) && (d&.key?(tag_name.to_s) || d&.key?(tag_name.to_sym)) ||
             tag.index(OverrideTags)
        unless ignore_missing || this_ignore_missing
          raise FphsException,
                "Data (#{d.class.name}) does not contain the tag '#{tag_name}' " \
                 "or :#{tag_name} for #{tagpair}\n#{d || 'data is empty'}"
        end

        d = {}
        missing = true
      end

      tag_value = if missing
                    if ignore_missing == :show_tag
                      "{{#{tag}}}"
                    else
                      ''
                    end
                  else
                    get_tag_value d, tag
                  end

      # Handle the formatting of html tags for tag substitutions, if they have been specified
      if tag_subs
        tag_subs_type = tag_subs.split(' ').first
        tag_value = "<#{tag_subs}>#{tag_value}</#{tag_subs_type}>"
      else
        tag_value = tag_value.to_s
      end

      tag_value
    end

    def self.functional_directive(tag, sub_data)
      tag_parts = tag.split(' ', 2)
      tag_action = tag_parts.first

      unless tag_action == 'shortlink'
        raise FphsException,
              "Bad message template tag action [[#{tag_action}]] specified"
      end

      handle_shortlink sub_data, tag_parts[1]
    end

    # If the text does not contain any HTML tags, assume it is markdown and format it as HTML
    def self.text_to_html(text)
      return text unless text.is_a? String

      has_html = !text.scan(HtmlRegEx).empty?
      text = Kramdown::Document.new(text, input: 'GFM', hard_wrap: false).to_html.strip.html_safe unless has_html

      text
    end

    #
    # Setup data for substitutions, working with either a provided Hash
    # or building out more detail with an instance
    #
    # @param [Hash | UserBase] item the baseline data to work with
    # @param [Hash] alt_item an additional Hash item to include
    # @return [Hash] the return data structure
    #
    def self.setup_data(item, alt_item = nil)
      if item.is_a? Hash
        data = item.dup.symbolize_keys
        master = item[:master]
        master = Master.find(item[:master_id]) if item[:master_id] && !master
      elsif item
        item = item.first if item.respond_to? :where
        data = item.attributes.dup
        data[:original_item] = item
        data[:alt_item] = alt_item
        data['data'] ||= item.data if item.respond_to? :data

        if item.respond_to?(:master)
          master = item.master
        elsif item.is_a? Master
          master = item
        end
        data[:class_name] = item.class.name
      else
        data = {}
      end

      # Common constants tags
      data[:base_url] = Settings::BaseUrl
      data[:admin_email] = Settings::AdminEmail
      data[:environment_name] = Settings::EnvironmentName
      data[:password_age_limit] = Settings::PasswordAgeLimit
      data[:password_reminder_days] = Settings::PasswordReminderDays
      data[:password_max_attempts] = Settings::PasswordMaxAttempts
      data[:password_min_entropy] = Settings::PasswordConfig[:min_entropy]
      data[:password_min_length] = Settings::PasswordConfig[:min_length]
      data[:password_regex_requirements] = Settings::PasswordConfig[:regex_requirements]
      data[:password_unlock_time_mins] = Settings::PasswordUnlockTimeMins
      data[:user_session_timeout] = (Settings::UserTimeout.to_i / 60)
      data[:mfa_disabled] = User.two_factor_auth_disabled
      data[:login_issues_url] = Settings::LoginIssuesUrl
      data[:allow_users_to_register] = Settings::AllowUsersToRegister ? true : nil
      data[:did_not_receive_confirmation_instructions_url] = Settings::DidntReceiveConfirmationInstructionsUrl
      data[:notifications_from_email] = Settings::NotificationsFromEmail

      # if the referenced item has its own referenced item (much like an activity log might), then get it
      data[:item] = item.item.attributes.dup if item.respond_to?(:item) && item.item.respond_to?(:attributes)

      data[:created_by_user] = nil
      data[:created_by_user_email] = nil

      if item.respond_to?(:created_by_user)
        data[:created_by_user] = item.created_by_user
        data[:created_by_user_email] = item.created_by_user_email
      end

      if master
        data[:master] = master
        data[:master_id] ||= master.id

        # Check if the master responds to the underlying attribute, since there are times when a query
        # on the masters table returns a very limited set of fields
        if master.respond_to? :created_by_user_id
          data[:master_created_by_user] = master.master_created_by_user
          data[:master_created_by_user_email] = master.master_created_by_user&.email
        end

        # Alternative ids are evaluated as needed
        # Associations are evaluated as needed in the data substitution, to avoid slowing everything down
      end

      iu = item.user if item.respond_to?(:user) && item.respond_to?(:user_id)
      if iu.is_a? User
        data[:item_user] = iu.attributes.dup
        data[:user_email] = iu.email
        data[:user_preference] = iu.user_preference.attributes.dup
        data[:user_contact_info] = iu.contact_info&.attributes&.dup || Users::ContactInfo.new.attributes
      end

      cu = item.current_user if item.respond_to?(:current_user)
      cu ||= master.current_user if master
      cu ||= item if item.is_a? User
      cu ||= data[:current_user]
      if cu.is_a? User
        data[:current_user_instance] ||= cu
        data[:current_user] ||= cu.attributes.dup
        data[:current_user_email] ||= cu.email
        data[:user_email] ||= cu.email
        data[:current_user_preference] ||= cu.user_preference&.attributes&.dup
        data[:current_user_contact_info] = cu.contact_info&.attributes&.dup || Users::ContactInfo.new.attributes
        data[:current_user_app_type_id] = cu.app_type_id
        data[:current_user_app_type_name] = cu.app_type&.name
        data[:current_user_app_type_label] = cu.app_type&.label
      end

      data
    end

    ##### The following methods are not intended for use outside this class ######

    #
    # Get the current tag value from the data, and format it
    # Any number of :: separated formatting operators will be applied in the order the appear
    #
    # @param [Hash] data from {substitute}
    # @param [String] tag_and_operator tag name and optionally formatting operators after ::
    # @return [String] result
    #
    def self.get_tag_value(data, tag_and_operator)
      tagp = tag_and_operator.split('::')
      tag = tagp.first

      current_user = data[:current_user_instance] || data[:current_user]

      return template_block tag, data if tag.start_with? 'template_block_'
      return glyphicon tag, data if tag.start_with? 'glyphicon_'
      return run_embedded_report tag, data if tag.start_with? 'embedded_report_'
      return add_item_button tag, data if tag.start_with? 'add_item_button_'

      orig_val = data[tag] || data[tag.to_sym]
      res = orig_val || ''

      res = Formatter::Formatters.formatter_do(res.class, res, current_user: current_user)

      return if res.nil? && tagp[1] != 'ignore_missing'

      # Automatically titleize names
      tagp << 'titleize' if tagp.length == 1 && (tag == 'name' || tag.end_with?('_name'))
      tagp[1..].each do |op|
        # NOTE: if additional formatters are added here, they also need matching javascript
        # in _fpa_form_utils.format_subtitution
        res = TagFormatter.format_with(op, res, orig_val, current_user)
      end

      res
    end

    #
    # Find the source item to call an embedded report or add an item with
    def self.source_for(data)
      if data[:original_item].respond_to?(:referring_record) && data[:original_item].referring_record
        list_item = data[:original_item].referring_record
        list_id = list_item.id
        list_master_id = list_item.master_id if list_item.respond_to?(:master_id)
      else
        list_item = data[:original_item]
        list_id = list_item[:id]
        list_master_id = list_item[:master_id]
      end
      [list_item, list_id, list_master_id]
    end

    def self.template_block(tag, data)
      block_name = tag.sub('template_block_', '').gsub('_', ' ')
      ApplicationController.helpers.template_block(block_name, data: data)
    end

    def self.glyphicon(tag, _data)
      icon = tag.sub('glyphicon_', '').gsub('_', '-')

      "<span class=\"glyphicon glyphicon-#{icon}\"></span>".html_safe
    end

    def self.run_embedded_report(tag, data)
      report_name = tag.sub('embedded_report_', '')
      list_item, list_id, = source_for(data)
      list_type = list_item.class.name

      Reports::Template.embedded_report report_name, list_id, list_type
    end

    def self.add_item_button(tag, data)
      model_name = tag.sub('add_item_button_', '')

      if model_name.start_with? 'to_master_'
        _, _, add_to_master = source_for(data)
        model_name = model_name.sub('to_master_', '')
      elsif model_name.start_with? 'to_temporary_master_'
        add_to_master = -1
        model_name = model_name.sub('to_temporary_master_', '')
      end

      Formatter::AddItemButton.markup model_name, add_to_master
    end

    # Associations that are allowable when getting model associations to resolve tags
    def self.allowable_master_associations
      (Master.get_all_associations +
        Master.get_all_associations(:has_one) -
        %w[not_trackers not_tracker_histories trackers_item_flags]).uniq
    end

    # Associations that are allowable when getting model associations to resolve tags
    def self.allowable_associations(from_item)
      return [] unless from_item.respond_to? :reflect_on_all_associations

      (from_item.reflect_on_all_associations.map { |a| a.name.to_s } -
        %w[not_trackers not_tracker_histories trackers_item_flags]).uniq
    end

    #
    # Get requested master association into its own data item
    # such as data[:ipa_appointments]. The attributes of the first record from the
    # association are added to this entry, and returned.
    #
    # Allow data item to retrieve data from based on a chain of one or more associations / references
    # Associations / references are chained with dots. Only the final item's attributes are returned
    #
    #
    # @param [Master] master the current master instance
    # @param [String|Symbol] ref_parts - array of parts specifying the association to get
    # @param [Hash] data passed from {substitute}, which will gain an entry [:<name>]
    # @return [Hash] just this particular association result (the first records attributes)
    def self.get_assoc(master, ref_parts, data)
      begin
        res_data = data
        item_reference = false
        ref_parts.each do |name|
          # Get the associated item, based on the current part of the substitution name
          res_data = get_associated_item(master, name, res_data, item_reference: item_reference)

          break unless res_data.present?

          item_reference = true
        end

        res_data = setup_data res_data if res_data

        return unless res_data
      rescue StandardError => e
        an = ref_parts.join('.').to_sym
        Rails.logger.info "Get associations for #{an} failed: #{e}"
      end

      res_data
    end

    #
    # Get requested master association into its own data item
    # such as data[:ipa_appointments].
    #
    # Special names, which are not actual associations but work like them are:
    # - ids: alternative id / value pairs
    # - parent_item:
    # - referring_record: the record referring to this item (such as an activity log referring to a dynamic model)
    # - latest_reference: the most recent reference from the record
    # - embedded_item: the direct embedded item
    #
    # @param [Master] master the current master instance
    # @param [String|Symbol] name the association to get
    # @param [Hash | ActiveRecord::Model] data: object or data passed
    #    from {substitute}, from which the association or reference should be found
    # @param [Boolean] item_reference True if getting association / reference from an item rather than the master
    # @return [ActiveRecord::Model] the first item from an association or reference
    #
    def self.get_associated_item(master, name, data, item_reference: false)
      name = name.to_sym
      an = name.to_s

      data = if an == 'first' && data.respond_to?(:first)
               data.first
             elsif an == 'last' && data.respond_to?(:last)
               data.last
             elsif data.respond_to? :where
               data.first
             else
               data
             end

      data = setup_data data if data

      return unless data

      item = data[:original_item] || data

      return item if ['first', 'last'].include?(an)

      res = if data.is_a?(Hash) && data.keys.include?(name)
              data[name]
            elsif an == 'parent_item' && item.respond_to?(:container)
              item.container&.parent_item
            elsif an == 'current_user' && item.respond_to?(:current_user)
              item.current_user
            elsif an == 'referring_record' && item.respond_to?(:referring_record)
              item.referring_record
            elsif an == 'top_referring_record' && item.respond_to?(:top_referring_record)
              item.top_referring_record
            elsif an == 'latest_reference' && item.respond_to?(:latest_reference)
              item.latest_reference
            elsif an == 'embedded_item' && item.respond_to?(:embedded_item)
              item.embedded_item
            elsif an == 'constants'
              # Options constants
              item.versioned_definition.options_constants&.dup if item.respond_to?(:versioned_definition)
            elsif an.in?(allowable_associations(item.class))
              item.send(an)
            elsif item_reference
              # Match model reference by underscored to record type, or if not matched by the resource name
              # The latter allows activity logs to be matched on their extra log type too.
              # Note - beware to ensure the activity log type is singular before the extra log type
              #   activity_log__player_contact__step_1 NOT activity_log__player_contact**s**__step_1
              imr = item.model_references
              imr.select { |mr| mr.to_record_type_us == an.singularize }
                 .first&.to_record ||
                imr.select { |mr| mr.to_record.resource_name.to_s == an }
                   .first&.to_record
            else
              :no_value
            end

      # If we found a value already, return it. If not, the tests rely on this item having a master set.
      # If it isn't set, just return nil. If it is set, continue through the master related tests.
      if res != :no_value
        res
      elsif !master
        nil
      elsif an == 'ids'
        master.alternative_ids
      elsif an == 'app_protocols' && master.current_user
        Classification::Protocol
          .enabled
          .where(
            app_type_id: [master.current_user.app_type_id, nil]
          )
          .order(position: :asc)
          .first
      elsif an == 'app_configurations' && master.current_user
        Admin::AppConfiguration.all_for(master.current_user)
<<<<<<< HEAD
      elsif an.in?(allowable_associations(item.class))
        item.send(an)
=======
>>>>>>> 1130512b
      elsif an.in? allowable_master_associations
        master.send(an)
      end
    end

    #
    # Handle the substitution result for [[shortlink url]] functional directive
    #
    # @param [Hash] sub_data generated in {substitute}
    # @param [String] tag_args the url to process
    # @return [String] resulting text for substitution
    #
    def self.handle_shortlink(sub_data, tag_args)
      sl = DynamicModel::ZeusShortLink.new

      raise FphsException, "No master set for create_link: #{sub_data}" unless sub_data[:master]

      res = sl.create_link(tag_args,
                           master: sub_data[:master],
                           batch_user: true,
                           for_item: sub_data[:alt_item] || sub_data[:original_item])

      res[:short_link_instance]&.short_url
    end
  end
end<|MERGE_RESOLUTION|>--- conflicted
+++ resolved
@@ -502,11 +502,6 @@
           .first
       elsif an == 'app_configurations' && master.current_user
         Admin::AppConfiguration.all_for(master.current_user)
-<<<<<<< HEAD
-      elsif an.in?(allowable_associations(item.class))
-        item.send(an)
-=======
->>>>>>> 1130512b
       elsif an.in? allowable_master_associations
         master.send(an)
       end
