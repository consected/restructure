--- conflicted
+++ resolved
@@ -695,11 +695,7 @@
     if !persisted? && !can_create?
       msg = if Rails.env.test?
               "This item can not be created (#{respond_to?(:human_name) ? human_name : self.class.name})" \
-<<<<<<< HEAD
               " - #{current_user.email} - #{current_user.app_type&.name}"
-=======
-              "- #{current_user.email} - #{current_user.app_type&.name}"
->>>>>>> fe7ea90b
             else
               "This item can not be created (#{respond_to?(:human_name) ? human_name : self.class.name})"
             end
