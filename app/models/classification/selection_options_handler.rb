--- conflicted
+++ resolved
@@ -89,11 +89,7 @@
   def edit_as_select_field(field_name, field_value)
     return unless field_value
 
-<<<<<<< HEAD
-    @all_edit_as_select_field ||= self.class.all_edit_as_select_field(user_base_object)
-=======
     @all_edit_as_select_field ||= self.class.all_edit_as_select_field(user_base_object, only: field_name.to_s)
->>>>>>> 1130512b
     return unless @all_edit_as_select_field
 
     f = @all_edit_as_select_field[field_name.to_sym]
@@ -210,8 +206,6 @@
       elsif alt_fn.index(/^(tag_)?select_record_/)
         group_split_char = edit_as[:group_split_char]
         label_attr = edit_as[:label_attr] || :data
-<<<<<<< HEAD
-=======
         value_attr = if alt_fn.index(/^(tag_)?select_record_id_/)
                        :id
                      elsif alt_fn.index(/^(tag_)?select_user_with_role_/)
@@ -220,7 +214,6 @@
                      else
                        edit_as[:value_attr] || :data
                      end
->>>>>>> 1130512b
 
         assoc_or_class_name = alt_fn.sub(/^(tag_)?select_record_(id_)?from_(table_)?/, '').singularize
 
