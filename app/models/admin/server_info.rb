--- conflicted
+++ resolved
@@ -17,10 +17,7 @@
     DefaultSubjectInfoTableName DefaultSecondaryInfoTableName DefaultContactInfoTableName DefaultAddressInfoTableName
     ScriptedJobDirectory
     DisableVDef AllowDynamicMigrations
-<<<<<<< HEAD
     AllowUsersToRegister DefaultUserTemplateEmail RegistrationAdminEmail
-=======
->>>>>>> faf82787
   ].freeze
 
   NfsStoreSettingsVars = %w[
