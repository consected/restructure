# frozen_string_literal: true

module Resources
  #
  # Provide a mechanism to centrally track all useful models for user applications.
  # This provides a centrally cached set of models, including dynamic definitions
  # that can looked up by common identifiers such as resource name and table name.
  # The aim is to provide a consistent mechanism to connect identifiers used in code
  # and dynamic definitions to the underlying models and paths used to access them.
  class Models
    def self.init
      @@resources ||= {}
    end

    #
    # Provide a sorted list of all model definitions, ordered by type / human name,
    # keyed by resource_name
    # @return [Hash]
    def self.all
      @@resources.sort_by { |_k, r| "#{r[:type]} - #{r[:human_name]}" }.to_h || {}
    end

    #
    # Find a single model by one of the possible model keys
    # @return [Hash]
    def self.find_by(key_val)
      @@resources ||= {}

      key = key_val.keys.first.to_sym
      val = key_val.first.last

      if key == :resource_name
        @@resources[val.to_sym]
      else
        res = @@resources.filter { |_k, v| v[key] == val }
        return unless res&.first

        res.first.last
      end
    end

    #
<<<<<<< HEAD
    # Add a new model to this list of resources
    # @param [ActiveRecord::Model] model
    # @param [Symbol] resource_name - optional to override the default
    def self.add(model, resource_name: nil)
=======
    # Add a model to the cached set for future retrieval
    # Most of the definition values will be based on the model
    # The *type* will be calculated to provide a mechanism for
    # categorizing the models.
    def self.add(model)
>>>>>>> a266134b
      @@resources ||= {}

      resource_name ||= model.resource_name.to_sym
      type = if model.respond_to? :definition
               model.definition.class.name.underscore.to_sym
             elsif model.respond_to? :resource_category
               model.resource_category
             else
               :default
             end

      @@resources[resource_name] = {
        type: type,
        class_name: model.name,
        model: model,
        table_name: model.table_name,
        resource_name: resource_name
      }

      if model.respond_to? :base_route_name
        @@resources[resource_name].merge! base_route_name: model.base_route_name,
                                          base_route_segments: model.base_route_segments

      end
      @@resources[resource_name]
    end

    #
    # Remove a resource from the cached set
    def self.remove(resource_name:)
      @@resources ||= {}
      @@resources.delete(resource_name.to_sym)
    end
  end
end<|MERGE_RESOLUTION|>--- conflicted
+++ resolved
@@ -40,18 +40,11 @@
     end
 
     #
-<<<<<<< HEAD
-    # Add a new model to this list of resources
-    # @param [ActiveRecord::Model] model
-    # @param [Symbol] resource_name - optional to override the default
-    def self.add(model, resource_name: nil)
-=======
     # Add a model to the cached set for future retrieval
     # Most of the definition values will be based on the model
     # The *type* will be calculated to provide a mechanism for
     # categorizing the models.
-    def self.add(model)
->>>>>>> a266134b
+    def self.add(model, resource_name: nil)
       @@resources ||= {}
 
       resource_name ||= model.resource_name.to_sym
