<div class="data-results" data-subscription="admin-list" >
  <div data-result="admin-list">
    <%= show_admin_heading %>
    <p>
      <%= show_filters %>
    </p>
    <%= render partial: 'head_info' if show_head_info %>
    <div id="admin-edit-" data-preprocessor="admin-edit-form" data-subscription="admin-edit-form-" class="new-block new-below">
      <% if @show_again_on_save && @updated_with 
<<<<<<< HEAD
        p_pre = view_folder ? '#{view_folder}/' : ''
      %>
        <%= render partial: "form"%>
=======
        p_pre = view_folder ? "#{view_folder}/" : ''
      %>
        <%= render partial: "#{p_pre}form"%>
>>>>>>> 35f1cdfe
      <% end %>
    </div>
    <table class="table tablesorter admin-list">
      <thead>
        <tr>
          <th class="no-sort"></th>
          <%
          index_params.each do |p|
            if p.to_s == 'admin_id'
              @show_admin_col = true
              next
            end

            is_options_field = (p.to_s.end_with?('options') || p.to_s.end_with?('template')) && !respond_to?("#{p}_options")
          %>
          <% unless is_options_field %>
            <th><%= p.to_s.humanize %></th>
          <% end %>
        <% end %>
        <% if admin_links.present? %>
          <th>Admin Links</th>
        <% end %>
        <% if @show_admin_col %>
          <th>Admin</th>
        <% end %>
      </tr>
    </thead>
    <%= render partial: view_path('item'), locals: {list_item: primary_model.new} %>
    <% objects_instance.each do |list_item| %>
      <%= render partial: view_path('item'), locals: {list_item: list_item} %>
    <% end %>
  </table>
  <div class="container">
    <%= @help_description %>
  </div>
  <% if @extra_part %>
    <%=  render partial: @extra_part  %>
  <% end %>
  <%=  render partial: 'admin_handler/index_actions'  %>
</div>
</div>
<script>
  $('.expandable').not('.attached-exp').on('click', function(){
      if($(this).attr('disabled')) return;
      _fpa.form_utils.toggle_expandable($(this));
  }).addClass('attached-exp');
</script><|MERGE_RESOLUTION|>--- conflicted
+++ resolved
@@ -7,15 +7,9 @@
     <%= render partial: 'head_info' if show_head_info %>
     <div id="admin-edit-" data-preprocessor="admin-edit-form" data-subscription="admin-edit-form-" class="new-block new-below">
       <% if @show_again_on_save && @updated_with 
-<<<<<<< HEAD
-        p_pre = view_folder ? '#{view_folder}/' : ''
-      %>
-        <%= render partial: "form"%>
-=======
         p_pre = view_folder ? "#{view_folder}/" : ''
       %>
         <%= render partial: "#{p_pre}form"%>
->>>>>>> 35f1cdfe
       <% end %>
     </div>
     <table class="table tablesorter admin-list">
