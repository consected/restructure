--- conflicted
+++ resolved
@@ -3,12 +3,7 @@
   if content.present?
     content = Formatter::Substitution.substitute( content, data: @report).html_safe
   end
-<<<<<<< HEAD
   @criteria_block_id = "report-criteria-container-#{SecureRandom.hex}"
-=======
-
-  extra_classes = @report.report_options.view_options.hide_criteria_panel ? 'hidden' : ''
->>>>>>> faf82787
 %>
 <%= render partial: 'masters/modal_pi_search_results_template' %>
 <script id="edit-report-result" type="text/x-handlebars-template" class="hidden handlebars-template">
@@ -18,11 +13,7 @@
 <% if @report.editable_data? %>
   <span id="editable_data"></span>
 <% end %>
-<<<<<<< HEAD
 <div class="report-criteria container-fluid" id="<%= @criteria_block_id %>-block">
-=======
-<div class="report-criteria container-fluid <%=extra_classes%>" id="report-criteria-form">
->>>>>>> faf82787
   <div class="row" data-result="#report-embedded">
     <div class="col-sm-22 col-sm-offset-1">
       <div class="well report-criteria-block">
@@ -35,23 +26,15 @@
         %>
         <%= table_comment %>
         <% end %>
-<<<<<<< HEAD
-        <%= content %>
-        <p>&nbsp;</p>
-=======
         <div class="report-form-content">
         <%= content %>
         </div>      
->>>>>>> faf82787
         <%= render partial: 'criteria' %>
       </div>
     </div>
   </div>
 </div>
-<<<<<<< HEAD
 <%= render partial: 'criteria_view_css' %>
-=======
->>>>>>> faf82787
 <div id="<%=@results_target%>" data-sub-item="masters" data-template="search-results-template" data-preprocessor="master_search_results" class="report-results-outer">
   <% if @results %>
     <%= render partial: 'results' %>
