<% if @click_to_search %> <span></span><%end%>
<% if @report.report_type == 'search' 
    if  !(@report.editable_data? || !@report_criteria) %>
      <%= submit_tag :search, value: :search, class: "#{@btn_class} #{@hidden_class} #{@auto_submitter_class} #{@auto_run_class}" %>
      <% unless @view_context==:search %>
        <%= button_tag (@view_options&.search_button_label || 'table'), 
              name: 'commit', 
              value: 'table', 
              type: 'submit', 
              class: "#{@view_options&.hide_search_button ? 'hidden' : ''} #{@btn_class}" %>
      <% end %>
    <% end %>
<% else %>
  <% unless @view_context==:search %>
<<<<<<< HEAD
    <%= button_tag (embedded_report ? :list :  (@view_options&.search_button_label || :table) ), 
=======
    <%= button_tag (@view_options.search_button_label || (embedded_report ? :list :  :table )),
>>>>>>> 90525d83
          name: 'commit', 
          value: 'table', 
          type: 'submit', 
          class: "#{@view_options&.hide_search_button ? 'hidden' : ''} #{@btn_class} #{(!@report_page || @view_options&.report_auto_submit_on_change) ? 'auto-submitter' : ''} #{ @report.auto || @auto_run_class ? 'auto-run' : ''}", 
          id: "report-form-submit-btn"
    %>
  <% end %>
  <% if @report_page && @report.searchable && @view_context!=:search %>
    <%= submit_tag 'auto-submitter', class: "hidden auto-submitter", id: "report-form-auto-submitter-btn" %>
  <% end %>
<% end %><|MERGE_RESOLUTION|>--- conflicted
+++ resolved
@@ -12,11 +12,7 @@
     <% end %>
 <% else %>
   <% unless @view_context==:search %>
-<<<<<<< HEAD
-    <%= button_tag (embedded_report ? :list :  (@view_options&.search_button_label || :table) ), 
-=======
     <%= button_tag (@view_options.search_button_label || (embedded_report ? :list :  :table )),
->>>>>>> 90525d83
           name: 'commit', 
           value: 'table', 
           type: 'submit', 
