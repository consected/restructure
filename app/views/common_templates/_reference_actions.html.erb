<%
  unless defined? master_id
    master_id = '{{master_id}}'
  end

  unless defined? id
    id = '{{id}}'
  end

  unless defined? extra_log_type
    extra_log_type = ref_config[:add_with] && ref_config[:add_with][:extra_log_type]
  end

  elt = ""
  if extra_log_type
    elt = "-#{extra_log_type.ns_hyphenate}"
    elt_class = "cb-extra-log-type#{elt}"
  end
  inner_data_target = "#{name.ns_hyphenate}#{elt}-#{ref_type.ns_hyphenate}-edit-form-#{master_id}-#{id}"

  caption = ref_config[:label] || caption.to_s
%>
<% unless @embedded_item %>
  <% if action_name.in? ['new', 'edit']
      # List the reference items that can be created after saving
  %>
    <li class="list-group-item <%=block_id%> in-item-model-references is-full-width ref-new-edit">
      <span class="small"><i><%= caption.humanize %></i></span>
    </li>
  <% else
      caption_before_ref_type = "reference_#{ref_type}".to_sym
      caption_before_ref_type_elt = "#{caption_before_ref_type.to_s.singularize}__#{extra_log_type}".to_sym
      cb_key = caption_before_ref_type_elt

      cb = caption_before[cb_key]
      unless cb
        cb_key = caption_before_ref_type
        cb = caption_before[cb_key]
      end

  %>

  {{#unless prevent_add_reference}}
    <% if cb %>
    <li class="list-group-item caption-before results-caption-before results-cb-action <%=caption_before_ref_type.to_s.hyphenate%> <%=elt_class%> <%=caption_before_ref_type.to_s.hyphenate%>-caption"
<<<<<<< HEAD
    ><%= show_caption_before cb_key, caption_before, :show, true %></li>
=======
    ><%= show_caption_before cb_key, caption_before, mode: :show, no_sub: true %></li>
>>>>>>> c5ea7397
    <% end %>
    <%
    view_as_new = ref_config.dig(:view_as, :new)
    if view_as_new == 'outside_this'
      data_target = "##{ ref_type.ns_hyphenate}#{elt}-#{master_id}-"

      data_toggle = "unhide scrollto-result uncollapse-target-parents"
      a_class = "btn btn-sm btn-primary embedded-add-item-button"
      data_open_tab_before_request = "[data-panel-tab='#{ref_type.to_s.pluralize}']"
    else
      data_target = "##{inner_data_target}"
      data_toggle = "scrollto-result"
      a_class = "btn btn-sm btn-primary embedded-add-item-button"
    end
    %>
    <li class="list-group-item <%=block_id%> <%=elt_class%> in-item-model-references is-full-width">
      <p class="text-center">
        <% path_pref ="/masters/#{master_id}" unless ref_config[:no_master_association] %>
        <a href="<%=path_pref%>/<%=ref_type.ns_pathify.pluralize%>/new?references[record_type]=<%=name%>&references[record_id]=<%= id %><%= view_as_new == 'select_or_add' ? "&references[allow_select]=true" : "" %><%= view_as_new == 'outside_this' ? "&references[new_outside_this]=true" : "" %><%=add_extra_params_to_add_item_link ref_type, ref_config%>" 
           data-toggle="<%=data_toggle%>" 
           data-target-force="true" 
           data-target="<%=data_target%>" 
           data-open-tab-before-request="<%=data_open_tab_before_request%>"
           data-remote="true" 
           data-mr-name="<%= caption %>"
           class="<%=a_class%>"><span class="glyphicon glyphicon-plus"></span> <%= caption %></a>
      </p>
    </li>
  {{/unless}}
  <% end %>
<% end %>
<div id="<%=ref_type.ns_hyphenate.pluralize%>-<%= id %>-" data-sub-list="<%=ref_type.ns_underscore.pluralize%>" class="common-template-list model-reference-list block-<%=caption_before_ref_type.to_s.hyphenate%> <%=elt_class%> alt-width  <%= ref_config[:prevent_reload_on_save] ? 'prevent-reload-on-reference-save' : '' %>">
  <div class="new-block model-reference-new-block" 
      id="<%= inner_data_target %>" 
      data-result-target-for-child="#<%= inner_data_target %>, #<%=ref_type.ns_hyphenate%>-<%= master_id %>-" 
      data-subscription="<%=ref_type.ns_hyphenate%>-edit-form-<%= master_id %>-" 
      data-preprocessor="<%=ref_type.ns_underscore%>_edit_form">
    <% if @embedded_item && defined?(form_embed) %>
    <div class="model-edit-form <%= @embedded_item ? 'embedded-item' : 'not-embedded-item' %>">
      <%= render partial: 'common_templates/edit_form', locals: {embedded: true, form_embed: form_embed} %>
    </div>
    <% end %>
  </div>
</div><|MERGE_RESOLUTION|>--- conflicted
+++ resolved
@@ -43,11 +43,7 @@
   {{#unless prevent_add_reference}}
     <% if cb %>
     <li class="list-group-item caption-before results-caption-before results-cb-action <%=caption_before_ref_type.to_s.hyphenate%> <%=elt_class%> <%=caption_before_ref_type.to_s.hyphenate%>-caption"
-<<<<<<< HEAD
-    ><%= show_caption_before cb_key, caption_before, :show, true %></li>
-=======
     ><%= show_caption_before cb_key, caption_before, mode: :show, no_sub: true %></li>
->>>>>>> c5ea7397
     <% end %>
     <%
     view_as_new = ref_config.dig(:view_as, :new)
