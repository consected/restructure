--- conflicted
+++ resolved
@@ -94,15 +94,11 @@
       extra_data = "data-db-col-type=\"#{@column_types[field_num]}\""
       extra_data += ' data-sorter="sqlDate"' if @column_types[field_num]&.in?(['timestamp', 'date'])
 
-<<<<<<< HEAD
-      res = <<~END_HTML
-        <#{alt_html_tag} title="Click to sort. Shift+Click for sub-sort(s). Click again for descending sort." data-col-type="#{header_content}" data-col-name="#{col_name}" class="table-header #{extra_classes}" #{extra_data}>
-=======
       show_as = @show_as[col_name]
 
       res = <<~END_HTML
         <#{alt_html_tag} title="Click to sort. Shift+Click for sub-sort(s). Click again for descending sort." data-col-type="#{header_content}" data-col-name="#{col_name}" data-col-show-as="#{show_as}" class="table-header #{extra_classes}" #{extra_data}>
->>>>>>> bdbf7719
+
           #{field_name} #{show_table_name} #{col_comment}
         </#{alt_html_tag}>
       END_HTML
