--- conflicted
+++ resolved
@@ -241,11 +241,6 @@
     def cell_content_for_tags
       return cell_content unless cell_content.present?
 
-<<<<<<< HEAD
-      lis = cell_content.reject(&:blank?)
-                        .map { |c| "<li class=\"report-result-cell-tags\">#{html_escape c}</li>" }
-                        .join("\n")
-=======
       result = []
       cell_content.each do |cell_content_item|
         result << selection_options.label_for(col_name, cell_content_item)
@@ -254,7 +249,6 @@
       lis = result.reject(&:blank?)
                   .map { |c| "<li class=\"report-result-cell-tags\">#{html_escape c}</li>" }
                   .join("\n")
->>>>>>> bdbf7719
 
       html = <<~END_HTML
         <ul class="report-result-cell-tags">
