# frozen_string_literal: true

module ApplicationHelper
  #
  # Hyphenated name (singular) of the current controller
  def hyphenated_name
    controller_name.singularize.hyphenate
  end

  #
  # Current email is the user or admin if the user is not logged in
  def current_email
    return nil unless current_user || current_admin

    (current_user || current_admin).email
  end

  #
  # App environment name for body class attribute
  def env_name
    Settings::EnvironmentName.gsub(' ', '_').underscore.downcase
  end

  #
  # An admin_page or user_page class to add to a body class attribute
  def admin_or_user_class
    return 'admin_page' if @is_admin_index

    request.path.start_with?('/admin/') ? 'admin_page' : 'user_page'
  end

  #
  # class name for the body class attribute
  def current_app_type_id_class
    "app-type-id-#{current_user.app_type_id}" if current_user
  end

  #
  # 'class=""' attribute to add to the main body tag
  def body_classes
    class_list = "#{controller_name} #{action_name} #{env_name} #{current_app_type_id_class} #{admin_or_user_class} #{Rails.env.test? ? 'rails-env-test' : ''}"
    " class=\"#{class_list} initial-compiling \"".html_safe
  end

  #
  # Block cancel button for a common template
  def common_inline_cancel_button(class_extras = nil, link_text = nil)
    path_pref = "/masters/#{object_instance.master_id}" unless object_instance.class.no_master_association

    cancel_href = if object_instance.id
                    "#{path_pref}/#{controller_name}/#{object_instance.id}"
                  else
                    "#{path_pref}/#{controller_name}/cancel"
                  end

    button_class = 'glyphicon glyphicon-remove-sign inline-cancel'
    class_extras ||= 'pull-right' unless link_text

    <<~END_HTML
      <a class="show-entity is-cancel-btn show-#{hyphenated_name} #{class_extras} #{link_text ? '' : button_class}" title="cancel" href="#{cancel_href}" data-remote="true" data-#{hyphenated_name}-id="#{object_instance.id}" data-result-target="##{hyphenated_name}-#{@master&.id}-#{@id}" data-template="#{hyphenated_name}-result-template" >#{link_text}</a>
    END_HTML
      .html_safe
  end

  #
  # Generate the edit form id for a common template
  def common_edit_form_id
    "#{hyphenated_name}-edit-form-#{@master&.id}-#{@id}"
  end

  #
  # Options to pass to an edit form for a common template
  def common_edit_form_hash(extras = {})
    res = extras.dup

    res[:remote] = true
    res[:html] ||= {}
    res[:html].merge!(
      'data-result-target' => "##{hyphenated_name}-#{@master&.id}-#{@id}, " \
                              "[form-res-id='#{hyphenated_name}-#{@master&.id}-#{@id}']",
      'data-template' => "#{hyphenated_name}-result-template"
    )
    res
  end

  #
  # Options to pass to an edit form
  def edit_form_hash(extras = {})
    send("#{edit_form_helper_prefix}_edit_form_hash", extras)
  end

  #
  # Generate the edit form id
  def edit_form_id
    send("#{edit_form_helper_prefix}_edit_form_id")
  end

  #
  # Cancel button for a block
  def inline_cancel_button(class_extras = nil, link_text = nil)
    send("#{edit_form_helper_prefix}_inline_cancel_button", class_extras, link_text)
  end

  #
  # Edit icons to appear for each index item
  def admin_edit_controls
    <<~END_HTML
      <div class="admin-edit-controls">
        #{link_to 'cancel', url_for(action: :edit)}
        #{link_to 'admin menu', '/'}
      </div>
    END_HTML
      .html_safe
  end

  #
  # Show a templated dialog script within an edit form
  # The template used will correspond with the created_date of
  # the instance. During creation therefore, the current dialog template
  # will be used. Future edits will show the dialog text that was shown
  # when the instance was created, even if the template has subsequently changed
  # @param [Symbol] key - symbol name of the dialog
  # @param [ActiveRecord::Base] object_instance - the instance underlying the form
  # @param [Hash] dialogs - option configs section specifying dialog_before
  # @return [String] resulting text after generation
  def show_dialog_before(key, object_instance, dialogs)
    return unless dialogs && dialogs[key]

    dname = dialogs[key][:name]
    dlabel = dialogs[key][:label]
    dmsg = Formatter::DialogTemplate.generate_message(dname, object_instance)
    id = "dialog-#{dname}-#{dlabel}".id_hyphenate
    if strip_tags(dmsg).length <= 100 || dlabel.blank?
      <<~END_HTML
        <div class="in-form-dialog collapse" id="#{id}">#{dmsg}</div><div class="dialog-btn-container"><p>#{dmsg}</p></div>
      END_HTML
        .html_safe
    else
      <<~END_HTML
        <div class="in-form-dialog collapse" id="#{id}">#{dmsg}</div>
        <div class="dialog-btn-container">
          <p>#{strip_tags dmsg[0..100]}...</p>
          <a class="btn btn-default in-form-dialog-btn"
             onclick="$('.in-form-dialog').collapse('hide'); $('.dialog-btn-container').show(); $('##{id}').collapse('show'); $(this).parents('.dialog-btn-container').hide();"
          >#{dlabel}</a></div>
      END_HTML
        .html_safe
    end
  end

  #
  # Generate the caption to appear before a field, based on the dynamic extra options
  # Use the <mode>_caption definition based on the following precedence:
  #  - <mode>_caption *mode* has been specified
  #  - new_caption if the current action is 'new'
  #  - edit_caption
  #
  # @param [String] key - field key
  # @param [Hash] captions - defined captions
  # @param [Symbol] mode - one of :new, :edit, :show
  # @return [String] HTML result
  def show_caption_before(key, captions, mode = nil)
    return unless captions && captions[key]

    mode ||= action_name == 'new' ? :new : :edit
    caption = captions[key]
    caption = caption["#{mode}_caption".to_sym] || caption[:caption] || '' if caption.is_a?(Hash)
    if @form_object_instance
      caption = Formatter::Substitution.substitute(caption, data: @form_object_instance, tag_subs: nil)
    end
    caption.html_safe
  end

  #
  # Present the field label for the specified key, based on the dynamic extra options
  def label_for(key, labels, remove = nil, force_default: nil)
    res = labels && labels[key]
    return res if res

    key = key.to_s
    return force_default if force_default

    key = key.sub(remove, '') if remove
    t("field_names.#{key}", default: key.humanize).capitalize
  end

  #
  # A standard set of block size classes for different block styles
  def layout_item_block_sizes
    {
      narrow: 'col-md-6 col-lg-4',
      regular: 'col-md-8 col-lg-6',
      wide: 'col-md-12 col-lg-12',
      e_signature: 'col-md-24 col-lg-18'
    }
  end

  #
  # Cache key for pregenerated partials
  def partial_cache_key(partial)
    u = current_user || current_admin
    auth_type = u.class.name
    if u.is_a? User
      apptype = u.app_type_id
      userrole = Admin::UserRole.where(app_type_id: apptype)
                                .reorder(updated_at: :desc)
                                .limit(1)
                                .first&.updated_at.to_i.to_s

      uac = Admin::UserAccessControl.where(app_type_id: apptype)
                                    .reorder(updated_at: :desc)
                                    .limit(1)
                                    .first&.updated_at.to_i.to_s
    end

    unless @item_updates
      cs = [Admin::MessageTemplate,
            DynamicModel, ActivityLog, ExternalIdentifier,
            Admin::ConfigLibrary, Admin::PageLayout]
      @item_updates = cs.map { |c| c.reorder(updated_at: :desc).limit(1).first&.updated_at.to_i.to_s }.join('-')
    end

    ver = Application.server_cache_version
    "#{partial}-partial2-#{ver}-#{auth_type}-#{u&.id}-#{u&.current_sign_in_at}-#{apptype}-#{@item_updates}-#{userrole}-#{uac}"
  end

  #
  # Generate a checksum version for the partial cache key
  def template_version
    Digest::SHA256.hexdigest partial_cache_key(:loaded)
  end

  #
  # Convert markdown text to html that can be used
  def markdown_to_html(md_text)
    Kramdown::Document.new(md_text).to_html.html_safe if md_text
  end

  #
  # Generate a label with icon attached that indicates a link will open in a new window
  def link_label_open_in_new(label)
    "#{label} <i class=\"glyphicon glyphicon-new-window\"></i>".html_safe
  end

  #
  # Format the *date_time* according to the current user's timezone and preferences
  def current_user_date_time(date_time)
    return unless date_time

    Formatter::TimeWithZone.format date_time, nil, current_user: current_user
  end

  #
  # Generate a block from a plain message template, configured in markdown format
  # @param [String] name - message template name
  # @param [Hash|UserBase|nil] data - data for substitutions
  # @param [Boolean] allow_missing_template - return nil if no matching template found
  # @param [Boolean] markdown_to_html - by default assume the template is markdown and must be converted to html
<<<<<<< HEAD
  # @param [String] - optionally request content from the stated category
=======
  # @param [String] category - optionally request content from the stated category
>>>>>>> 90525d83
  # @return [String]
  def template_block(name, data: nil, allow_missing_template: true, markdown_to_html: true, category: nil)
    data ||= {}
    data = data.attributes if data.respond_to? :attributes
    res = Admin::MessageTemplate.generate_content content_template_name: name, data: data,
                                                  allow_missing_template: allow_missing_template,
                                                  markdown_to_html: markdown_to_html,
                                                  category: category

    res&.html_safe
  end
end<|MERGE_RESOLUTION|>--- conflicted
+++ resolved
@@ -256,11 +256,7 @@
   # @param [Hash|UserBase|nil] data - data for substitutions
   # @param [Boolean] allow_missing_template - return nil if no matching template found
   # @param [Boolean] markdown_to_html - by default assume the template is markdown and must be converted to html
-<<<<<<< HEAD
-  # @param [String] - optionally request content from the stated category
-=======
   # @param [String] category - optionally request content from the stated category
->>>>>>> 90525d83
   # @return [String]
   def template_block(name, data: nil, allow_missing_template: true, markdown_to_html: true, category: nil)
     data ||= {}
