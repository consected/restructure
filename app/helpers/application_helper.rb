# frozen_string_literal: true

module ApplicationHelper
  DoNotDisplayErrorMessage = '' # Indicate an empty error message whenever an error message should not be displayed to the user

  #
  # Hyphenated name (singular) of the current controller
  def hyphenated_name
    controller_name.singularize.hyphenate
  end

  #
  # Current email is the user or admin if the user is not logged in
  def current_email
    return nil unless current_user || current_admin

    (current_user || current_admin).email
  end

  #
  # App environment name for body class attribute
  def env_name
    Settings::EnvironmentName.gsub(' ', '_').underscore.downcase
  end

  #
  # An admin_page or user_page class to add to a body class attribute
  def admin_or_user_class
    return 'admin_page' if @is_admin_index

    request.path.start_with?('/admin/') ? 'admin_page' : 'user_page'
  end

  #
  # class name for the body class attribute
  def current_app_type_id_class
    "app-type-id-#{current_user.app_type_id}" if current_user
  end

  #
  # 'class=""' attribute to add to the main body tag
  def body_classes
    class_list = "#{controller_name} #{action_name} #{env_name} #{current_app_type_id_class} #{admin_or_user_class} #{Rails.env.test? ? 'rails-env-test' : ''}"
    " class=\"#{class_list} initial-compiling \"".html_safe
  end

  #
  # Block cancel button for a common template
  def common_inline_cancel_button(class_extras = nil, link_text = nil)
    path_pref = "/masters/#{object_instance.master_id}" unless object_instance.class.no_master_association

    cancel_href = if object_instance.id
                    "#{path_pref}/#{controller_name}/#{object_instance.id}"
                  else
                    "#{path_pref}/#{controller_name}/cancel"
                  end

    button_class = 'glyphicon glyphicon-remove-sign inline-cancel'
    class_extras ||= 'pull-right' unless link_text

    <<~END_HTML
      <a class="show-entity is-cancel-btn show-#{hyphenated_name} #{class_extras} #{link_text ? '' : button_class}" title="cancel" href="#{cancel_href}" data-remote="true" data-#{hyphenated_name}-id="#{object_instance.id}" data-result-target="##{hyphenated_name}-#{@master&.id}-#{@id}" data-template="#{hyphenated_name}-result-template" >#{link_text}</a>
    END_HTML
      .html_safe
  end

  #
  # Generate the edit form id for a common template
  def common_edit_form_id
    "#{hyphenated_name}-edit-form-#{@master&.id}-#{@id}"
  end

  #
  # Options to pass to an edit form for a common template
  def common_edit_form_hash(extras = {})
    res = extras.dup

    res[:remote] = true
    res[:html] ||= {}
    res[:html].merge!(
      'data-result-target' => "##{hyphenated_name}-#{@master&.id}-#{@id}, " \
                              "[form-res-id='#{hyphenated_name}-#{@master&.id}-#{@id}']",
      'data-template' => "#{hyphenated_name}-result-template"
    )
    res
  end

  #
  # Options to pass to an edit form
  def edit_form_hash(extras = {})
    send("#{edit_form_helper_prefix}_edit_form_hash", extras)
  end

  #
  # Generate the edit form id
  def edit_form_id
    send("#{edit_form_helper_prefix}_edit_form_id")
  end

  #
  # Cancel button for a block
  def inline_cancel_button(class_extras = nil, link_text = nil)
    send("#{edit_form_helper_prefix}_inline_cancel_button", class_extras, link_text)
  end

  #
  # Edit icons to appear for each index item
  def admin_edit_controls
    <<~END_HTML
      <div class="admin-edit-controls">
        #{link_to 'cancel', url_for(action: :edit)}
        #{link_to 'admin menu', '/'}
      </div>
    END_HTML
      .html_safe
  end

  #
  # Show a templated dialog script within an edit form
  # The template used will correspond with the created_date of
  # the instance. During creation therefore, the current dialog template
  # will be used. Future edits will show the dialog text that was shown
  # when the instance was created, even if the template has subsequently changed
  # @param [Symbol] key - symbol name of the dialog
  # @param [ActiveRecord::Base] object_instance - the instance underlying the form
  # @param [Hash] dialogs - option configs section specifying dialog_before
  # @return [String] resulting text after generation
  def show_dialog_before(key, object_instance, dialogs)
    return unless dialogs && dialogs[key]

    dname = dialogs[key][:name]
    dlabel = dialogs[key][:label]
    dmsg = Formatter::DialogTemplate.generate_message(dname, object_instance)
    id = "dialog-#{dname}-#{dlabel}".id_hyphenate
    if strip_tags(dmsg).length <= 100 || dlabel.blank?
      <<~END_HTML
        <div class="in-form-dialog collapse" id="#{id}">#{dmsg}</div><div class="dialog-btn-container"><p>#{dmsg}</p></div>
      END_HTML
        .html_safe
    else
      <<~END_HTML
        <div class="in-form-dialog collapse" id="#{id}">#{dmsg}</div>
        <div class="dialog-btn-container">
          <p>#{strip_tags dmsg[0..100]}...</p>
          <a class="btn btn-default in-form-dialog-btn"
             onclick="$('.in-form-dialog').collapse('hide'); $('.dialog-btn-container').show(); $('##{id}').collapse('show'); $(this).parents('.dialog-btn-container').hide();"
          >#{dlabel}</a></div>
      END_HTML
        .html_safe
    end
  end

  #
  # Generate the caption to appear before a field, based on the dynamic extra options
  # Use the <mode>_caption definition based on the following precedence:
  #  - <mode>_caption *mode* has been specified
  #  - new_caption if the current action is 'new'
  #  - edit_caption
  #
  # @param [String] key - field key
  # @param [Hash] captions - defined captions
  # @param [Symbol] mode - one of :new, :edit, :show
<<<<<<< HEAD
  # @param [true|false] no_sub - don't do double-curly substitutions (it may happen in the UI instead if this is a template)
  # @return [String] HTML result
  def show_caption_before(key, captions, mode = nil, no_sub = nil)
=======
  # @param [true|false] no_sub - don't do double-curly substitutions
  #                              (it may happen in the UI instead if this is a template)
  # @param [true|false] ignore_missing - don't raise exception on missing tag by default
  # @return [String] HTML result
  def show_caption_before(key, captions, mode: nil, no_sub: nil, ignore_missing: true)
>>>>>>> c5ea7397
    return unless captions && captions[key]

    mode ||= action_name == 'new' ? :new : :edit
    caption = captions[key]
    caption = caption["#{mode}_caption".to_sym] || caption[:caption] || '' if caption.is_a?(Hash)
    if @form_object_instance && !no_sub
<<<<<<< HEAD
      caption = Formatter::Substitution.substitute(caption, data: @form_object_instance, tag_subs: nil)
=======
      caption = Formatter::Substitution.substitute(caption, data: @form_object_instance, tag_subs: nil,
                                                            ignore_missing: ignore_missing)
>>>>>>> c5ea7397
    end
    caption.html_safe
  end

  #
  # Present the field label for the specified key, based on the dynamic extra options
  def label_for(key, labels, remove = nil, force_default: nil)
    res = labels && labels[key]
    return res if res

    key = key.to_s
    return force_default if force_default

    key = key.sub(remove, '') if remove
    t("field_names.#{key}", default: key.humanize).capitalize
  end

  #
  # A standard set of block size classes for different block styles
  def layout_item_block_sizes
    {
      narrow: 'col-md-6 col-lg-4',
      regular: 'col-md-8 col-lg-6',
      wide: 'col-md-12 col-lg-12',
      e_signature: 'col-md-24 col-lg-18'
    }
  end

  #
  # Cache key for pregenerated partials
  def partial_cache_key(partial)
    u = current_user || current_admin
    auth_type = u.class.name
    if u.is_a? User
      apptype = u.app_type_id
      userrole = Admin::UserRole.where(app_type_id: apptype)
                                .reorder(updated_at: :desc)
                                .limit(1)
                                .first&.updated_at.to_i.to_s

      uac = Admin::UserAccessControl.where(app_type_id: apptype)
                                    .reorder(updated_at: :desc)
                                    .limit(1)
                                    .first&.updated_at.to_i.to_s
    end

    unless @item_updates
      cs = [Admin::MessageTemplate,
            DynamicModel, ActivityLog, ExternalIdentifier,
            Admin::ConfigLibrary, Admin::PageLayout]
      @item_updates = cs.map { |c| c.reorder(updated_at: :desc).limit(1).first&.updated_at.to_i.to_s }.join('-')
    end

    ver = Application.server_cache_version
    "#{partial}-partial2-#{ver}-#{auth_type}-#{u&.id}-#{u&.current_sign_in_at}-#{apptype}-#{@item_updates}-#{userrole}-#{uac}"
  end

  #
  # Generate a checksum version for the partial cache key
  def template_version
    Digest::SHA256.hexdigest partial_cache_key(:loaded)
  end

  #
  # Convert markdown text to html that can be used
  def markdown_to_html(md_text)
    Kramdown::Document.new(md_text).to_html.html_safe if md_text
  end

  #
  # Generate a label with icon attached that indicates a link will open in a new window
  def link_label_open_in_new(label)
    "#{label} <i class=\"glyphicon glyphicon-new-window\"></i>".html_safe
  end

  #
  # Format the *date_time* according to the current user's timezone and preferences
  def current_user_date_time(date_time)
    return unless date_time

    Formatter::TimeWithZone.format date_time, nil, current_user: current_user
  end

  #
  # Generate a block from a plain message template, configured in markdown format
  # @param [String] name - message template name
  # @param [Hash|UserBase|nil] data - data for substitutions
  # @param [Boolean] allow_missing_template - return nil if no matching template found
  # @param [Boolean] markdown_to_html - by default assume the template is markdown and must be converted to html
  # @param [String] category - optionally request content from the stated category
  # @return [String]
  def template_block(name, data: nil, allow_missing_template: true, markdown_to_html: true, category: nil)
    data ||= {}
    data = data.attributes if data.respond_to? :attributes
    res = Admin::MessageTemplate.generate_content content_template_name: name, data: data,
                                                  allow_missing_template: allow_missing_template,
                                                  markdown_to_html: markdown_to_html,
                                                  category: category

    res&.html_safe
  end

  def remove_empty_error(errors)
    errors.messages.each do |key, messages|
      if messages.include?(DoNotDisplayErrorMessage)
        if messages.one?
          errors.delete(key)
        else
          messages.delete(DoNotDisplayErrorMessage)
        end
      end
    end
  end
end<|MERGE_RESOLUTION|>--- conflicted
+++ resolved
@@ -160,29 +160,19 @@
   # @param [String] key - field key
   # @param [Hash] captions - defined captions
   # @param [Symbol] mode - one of :new, :edit, :show
-<<<<<<< HEAD
-  # @param [true|false] no_sub - don't do double-curly substitutions (it may happen in the UI instead if this is a template)
-  # @return [String] HTML result
-  def show_caption_before(key, captions, mode = nil, no_sub = nil)
-=======
   # @param [true|false] no_sub - don't do double-curly substitutions
   #                              (it may happen in the UI instead if this is a template)
   # @param [true|false] ignore_missing - don't raise exception on missing tag by default
   # @return [String] HTML result
   def show_caption_before(key, captions, mode: nil, no_sub: nil, ignore_missing: true)
->>>>>>> c5ea7397
     return unless captions && captions[key]
 
     mode ||= action_name == 'new' ? :new : :edit
     caption = captions[key]
     caption = caption["#{mode}_caption".to_sym] || caption[:caption] || '' if caption.is_a?(Hash)
     if @form_object_instance && !no_sub
-<<<<<<< HEAD
-      caption = Formatter::Substitution.substitute(caption, data: @form_object_instance, tag_subs: nil)
-=======
       caption = Formatter::Substitution.substitute(caption, data: @form_object_instance, tag_subs: nil,
                                                             ignore_missing: ignore_missing)
->>>>>>> c5ea7397
     end
     caption.html_safe
   end
