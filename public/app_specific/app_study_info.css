/*@import url("https://fonts.googleapis.com/css2?family=Ubuntu&display=swap");*/
<<<<<<< HEAD
/* @import url("https://fonts.googleapis.com/css2?family=Titillium+Web:wght@400"); */

/*  */

:root {
  --project-color: #5e4096;
  --link-color: #5e4096;
  --link-darker-color: #472f72;
  --link-hover-darker-color: #630077;
  --link-focus-color: #3e2964;
  --link-active-color: #402964;
  --bottom-grad-color: #4a3277;
  --bottom-grad-darker-color: #452e70;
  --content-font-family: 'Lato', sans-serif;
  --table-font-family: 'Lato', sans-serif;
}

@font-face {
  font-family: 'Lato';
  src: url('/fonts/lato/Lato-Regular.ttf');
  font-weight: normal;
  font-style: normal;
}

@font-face {
  font-family: 'Lato';
  src: url('/fonts/lato/Lato-Black.ttf');
  font-weight: bold;
  font-style: normal;
}

@font-face {
  font-family: 'Lato';
  src: url('/fonts/lato/Lato-Italic.ttf');
  font-weight: normal;
  font-style: italic;
}

@font-face {
  font-family: 'Lato';
  src: url('/fonts/lato/Lato-BlackItalic.ttf');
  font-weight: bold;
  font-style: italic;
=======
@import url("https://fonts.googleapis.com/css2?family=Titillium+Web:wght@400");

:root {
  --content-font-family: "Titillium Web", sans-serif;
  --table-font-family: "Titillium Web", sans-serif;
>>>>>>> a266134b
}

.standalone-page-container,
.standalone-page-design {
  /*font-family: "Ubuntu", sans-serif;*/
<<<<<<< HEAD
  font-family: var(--content-font-family);
  /* font-size: 16px; */
=======
  font-family: "Titillium Web", sans-serif;
  font-size: 16px;
>>>>>>> a266134b
}

.standalone-page-design .in-item-model-references.rr-mr {
  display: none;
}

.standalone-page-design li.list-group-item.record-meta {
  height: 1px;
  min-height: 1px;
  padding: 0;
  display: block;
  position: relative;
  box-sizing: border-box;
  overflow: hidden;
}

.standalone-page-design .multi-model-reference-result {
  border-right: 1px solid rgb(221, 221, 221);
}

.notes-text {
  /* font-size: 16px; */
}

.new-block {
  float: none;
}

.activity-logs-generic-block .common-template-item.activity-log--study-info-part-page-item {
  max-height: 171px;
  min-height: 0 !important;
  overflow: hidden;
}

.activity-logs-generic-block .common-template-item.activity-log--study-info-part-page-item.page-was-expanded {
  max-height: none;
  overflow: hidden;
}

.activity-logs-generic-block .use-config-layout .model-reference-result {
  order: 10000;
}

.dynamic-show-label {
  float: left !important;
  padding-right: 10px;
}

.embedded-items-item.full-width {
  width: 100% !important;
}

.footer li {
  list-style: none;
  list-style-position: none;
  list-style-type: none;
}

.model-reference-disabled {
  display: none;
}

form .dynamic-model--study-page-section-content {
  width: 100%;
}

.list-group-item.results-caption-before.dynamic-model--study-page-section-title,
.list-group-item.results-caption-before.dynamic-model--study-page-section-content,
.list-group-item.results-caption-before.dynamic-model--study-page-section-position_number,
.list-group-item.result-field-container.dynamic-model--study-page-section-position_number,
.list-group-item.results-caption-before.dynamic-model--study-page-section-block_width,
.list-group-item.result-field-container.dynamic-model--study-page-section-block_width,
.list-group-item.results-caption-before.dynamic-model--study-page-section-extra_classes,
.list-group-item.result-field-container.dynamic-model--study-page-section-extra_classes,
.list-group-item.results-caption-before.dynamic-model--study-page-section-tag_select_allow_roles_access,
.list-group-item.result-field-container.dynamic-model--study-page-section-tag_select_allow_roles_access,
.list-group-item.results-caption-before.dynamic-model--study-page-section-disabled,
.list-group-item.result-field-container.dynamic-model--study-page-section-disabled {
  display: none;
}

li.list-group-item.results-caption-before.activity-log--study-info-part-page-description {
  display: none;
}

.list-group-item.caption-before.dynamic-model--study-page-section-title,
.list-group-item.caption-before.dynamic-model--study-page-section-content {
  display: none;
}

#master_results_block form .edit-field-container input,
#master_results_block form .edit-field-container select {
  padding: 0 4px;
  line-height: 1.2em;
  height: 1em;
  border: 0;
  box-shadow: none;
  font-size: 18px;
  appearance: none;
}

<<<<<<< HEAD
#master_results_block form .edit-field-container input[type='checkbox'] {
=======
#master_results_block form .edit-field-container input[type="checkbox"] {
>>>>>>> a266134b
  appearance: auto;
  min-width: 1em;
}

input.form-control,
select.form-control {
  background-color: rgb(255, 246, 226) !important;
}

input.form-control.has-value,
select.form-control.has-value {
  background-color: rgb(255, 246, 226) !important;
}

table.table.report-table .report-column-comment {
  font-weight: normal;
  font-family: var(--table-font-family);
  font-size: 14px;
}

table.table.report-table p.table-header-col-type {
  font-family: var(--table-font-family);
  font-size: 14px;
}

table.table.report-table td {
  font-family: var(--table-font-family);
  font-size: 14px;
}

.page-embedded-block ul.list-group {
  display: block;
}

.page-embedded-block ul.list-group .list-group-item {
  margin-left: 0;
  display: block;
  overflow: hidden;
}

.page-embedded-block .list-group-item.caption-before {
  display: block;
}

.page-embedded-block ul.list-group .list-group-item.record-meta {
  display: none;
}

.page-embedded-block ul.list-group .list-group-item.edit-form-header {
  display: none;
}

.page-embedded-block .list-group-item.result-field-container.has-caption-before {
  width: 95%;
}

.page-embedded-block .list-group-item.result-field-container.has-caption-before strong {
  vertical-align: middle;
}

.page-embedded-block .list-group-item.submit-action-container {
  display: block;
}

#standalone-page > .standalone-page-container h1,
#standalone-page > .standalone-page-container h2,
#standalone-page > .standalone-page-container h3,
#standalone-page > .standalone-page-container h4,
#standalone-page > .standalone-page-container h5 {
  color: var(--project-color);
}
#standalone-page > .standalone-page-container a,
#standalone-page > .standalone-page-container a:link,
#standalone-page > .standalone-page-container a:visited,
#standalone-page > .standalone-page-container a:active {
  color: var(--project-color);
}

#standalone-page > .standalone-page-container .standalone-page-design {
  background-color: white;
}
#standalone-page > .standalone-page-container nothing {
  display: none;
}
#standalone-page > .standalone-page-container .reset-row p br {
  display: block;
<<<<<<< HEAD
  content: '';
=======
  content: "";
>>>>>>> a266134b
  margin-top: 0.8em;
  line-height: 190%;
  vertical-align: top;
}
#standalone-page > .standalone-page-container .reset-row .headers-left h2 + p {
  margin-bottom: 1.5em;
}
#standalone-page > .standalone-page-container .reset-row .headers-left h1 + p {
  margin-bottom: 1.5em;
}
#standalone-page > .standalone-page-container .reset-row .headers-left h3 + p {
  margin-bottom: 1.5em;
}
#standalone-page > .standalone-page-container .reset-row .headers-left h4 + p {
  margin-bottom: 1.5em;
}
#standalone-page > .standalone-page-container .footer {
  color: rgb(50, 50, 50);
  text-align: left;
  background-color: white;
  width: auto;
  bottom: 0px;
  border-top: 3px solid gray;
  margin-top: 2.4em;
}
#standalone-page > .standalone-page-container .footer a {
  color: rgb(60, 60, 60);
}
#standalone-page > .standalone-page-container .footer ul {
  display: flex;
  flex-direction: row;
}
#standalone-page > .standalone-page-container .footer ul li {
  padding: 0 0.25em;
  flex-grow: 1;
  list-style: none;
}

#standalone-page > .standalone-page-container .footer h4 {
  text-align: right;
  font-size: 87%;
  line-height: 1.2em;
  font-weight: bold;
}
#standalone-page > .standalone-page-container .page-item-container {
  min-height: 93.5vh;
}
#standalone-page > .standalone-page-container .reset-row .result-target {
  margin: 0;
}
#standalone-page > .standalone-page-container .notes-text th {
  word-break: normal;
  vertical-align: top;
}
#standalone-page > .standalone-page-container .notes-text tr {
  word-break: normal;
}
#standalone-page > .standalone-page-container .icon-rows .container-icons-items .container-icons-folder-items {
  display: block;
}
.standalone-page
  > .standalone-page-container
  .icon-rows
  .container-icons-items
  .container-icons-folder-items
  .container-icons-entry {
  width: auto;
  text-align: left;
}
.standalone-page
  > .standalone-page-container
  .icon-rows
  .container-icons-items
  .container-icons-folder-items
  .container-icons-entry
  .browse-icon {
  float: left;
  margin-right: 4%;
  margin-bottom: 4em;
}
.standalone-page
  > .standalone-page-container
  .icon-rows
  .container-icons-items
  .container-icons-folder-items
  .container-icons-entry
  .browse-entry-meta
  .bem-mime-type {
  display: inline-block;
  padding-right: 1em;
}
.standalone-page
  > .standalone-page-container
  .icon-rows
  .container-icons-items
  .container-icons-folder-items
  .container-icons-entry
  .browse-filename {
  padding-left: 0;
}
.standalone-page
  > .standalone-page-container
  .container-icons-entry
  .browse-entry-classifications
  .bem-class-description {
  margin-right: 10%;
}
#standalone-page > .standalone-page-container .container-icons-entry .browse-entry-classifications .bem-class-title {
  margin-right: 10%;
}
#standalone-page > .standalone-page-container .headers-left .notes-text table {
  width: 60%;
}
#standalone-page > .standalone-page-container .headers-left .notes-text > ul {
  width: 60%;
}
#standalone-page > .standalone-page-container .headers-left .notes-text > ul > li {
  list-style: none;
}
#standalone-page > .standalone-page-container .headers-left .notes-text > ul > li > ul > li {
  list-style-type: disc;
  list-style-position: outside;
}
#standalone-page > .standalone-page-container .container-icons-items .container-icons-folder-items a.browse-filename {
  color: rgb(64, 64, 64);
}
.standalone-page
  > .standalone-page-container
  .container-icons-items
  .container-icons-folder-items
  a.browse-filename:link {
  color: rgb(64, 64, 64);
}
.standalone-page
  > .standalone-page-container
  .container-icons-items
  .container-icons-folder-items
  a.browse-filename:active {
  color: rgb(64, 64, 64);
}
.standalone-page
  > .standalone-page-container
  .container-icons-items
  .container-icons-folder-items
  a.browse-filename:focus {
  color: rgb(64, 64, 64);
}
#standalone-page > .standalone-page-container .icon-files-center .container-icons-folder-items {
  justify-content: center;
}
#standalone-page > .standalone-page-container .no-border {
  border: 0;
  box-shadow: none;
}<|MERGE_RESOLUTION|>--- conflicted
+++ resolved
@@ -1,5 +1,4 @@
 /*@import url("https://fonts.googleapis.com/css2?family=Ubuntu&display=swap");*/
-<<<<<<< HEAD
 /* @import url("https://fonts.googleapis.com/css2?family=Titillium+Web:wght@400"); */
 
 /*  */
@@ -13,55 +12,43 @@
   --link-active-color: #402964;
   --bottom-grad-color: #4a3277;
   --bottom-grad-darker-color: #452e70;
-  --content-font-family: 'Lato', sans-serif;
-  --table-font-family: 'Lato', sans-serif;
+  --content-font-family: "Lato", sans-serif;
+  --table-font-family: "Lato", sans-serif;
 }
 
 @font-face {
-  font-family: 'Lato';
-  src: url('/fonts/lato/Lato-Regular.ttf');
+  font-family: "Lato";
+  src: url("/fonts/lato/Lato-Regular.ttf");
   font-weight: normal;
   font-style: normal;
 }
 
 @font-face {
-  font-family: 'Lato';
-  src: url('/fonts/lato/Lato-Black.ttf');
+  font-family: "Lato";
+  src: url("/fonts/lato/Lato-Black.ttf");
   font-weight: bold;
   font-style: normal;
 }
 
 @font-face {
-  font-family: 'Lato';
-  src: url('/fonts/lato/Lato-Italic.ttf');
+  font-family: "Lato";
+  src: url("/fonts/lato/Lato-Italic.ttf");
   font-weight: normal;
   font-style: italic;
 }
 
 @font-face {
-  font-family: 'Lato';
-  src: url('/fonts/lato/Lato-BlackItalic.ttf');
+  font-family: "Lato";
+  src: url("/fonts/lato/Lato-BlackItalic.ttf");
   font-weight: bold;
   font-style: italic;
-=======
-@import url("https://fonts.googleapis.com/css2?family=Titillium+Web:wght@400");
-
-:root {
-  --content-font-family: "Titillium Web", sans-serif;
-  --table-font-family: "Titillium Web", sans-serif;
->>>>>>> a266134b
 }
 
 .standalone-page-container,
 .standalone-page-design {
   /*font-family: "Ubuntu", sans-serif;*/
-<<<<<<< HEAD
   font-family: var(--content-font-family);
   /* font-size: 16px; */
-=======
-  font-family: "Titillium Web", sans-serif;
-  font-size: 16px;
->>>>>>> a266134b
 }
 
 .standalone-page-design .in-item-model-references.rr-mr {
@@ -163,11 +150,7 @@
   appearance: none;
 }
 
-<<<<<<< HEAD
-#master_results_block form .edit-field-container input[type='checkbox'] {
-=======
 #master_results_block form .edit-field-container input[type="checkbox"] {
->>>>>>> a266134b
   appearance: auto;
   min-width: 1em;
 }
@@ -254,11 +237,7 @@
 }
 #standalone-page > .standalone-page-container .reset-row p br {
   display: block;
-<<<<<<< HEAD
-  content: '';
-=======
   content: "";
->>>>>>> a266134b
   margin-top: 0.8em;
   line-height: 190%;
   vertical-align: top;
