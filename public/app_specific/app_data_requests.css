<<<<<<< HEAD
:root {
=======
/* :root {
>>>>>>> bdbf7719
  --project-color: #5e4096;
  --link-color: #5e4096;
  --link-darker-color: #472f72;
  --link-hover-darker-color: #630077;
  --link-focus-color: #3e2964;
  --link-active-color: #402964;
  --bottom-grad-color: #4a3277;
  --bottom-grad-darker-color: #452e70;
  --input-has-value-color: rgb(247, 237, 253);

  --content-font-family: "Assistant", sans-serif;
  --content-font-size: 18px;

  --button-font-family: "Assistant", sans-serif;
  --label-font-family: "Assistant", sans-serif;

  --table-font-family: "Assistant", sans-serif;
  --table-font-size: 16px;
  --table-head-font-family: "Assistant", sans-serif;
  --table-head-font-size: 15px;
<<<<<<< HEAD
}
=======
} */
>>>>>>> bdbf7719

@font-face {
  font-family: "Assistant";
  src: url("/fonts/assistant/Assistant-VariableFont_wght.ttf");
}

@font-face {
  font-family: "Lato";
  src: url("/fonts/lato/Lato-Regular.ttf");
  font-weight: normal;
  font-style: normal;
}

@font-face {
  font-family: "Lato";
  src: url("/fonts/lato/Lato-Black.ttf");
  font-weight: bold;
  font-style: normal;
}

@font-face {
  font-family: "Lato";
  src: url("/fonts/lato/Lato-Italic.ttf");
  font-weight: normal;
  font-style: italic;
}

@font-face {
  font-family: "Lato";
  src: url("/fonts/lato/Lato-BlackItalic.ttf");
  font-weight: bold;
  font-style: italic;
}

body {
  font-family: var(--content-font-family);

  font-size: var(--content-font-size);
}

.btn {
  font-size: 15px;
}

/* .master-result.panel-heading {
  display: none;
} */

.panel-body.master-main-panel {
  padding-top: 0;
}

div#master-search-accordion {
  margin-bottom: 0;
}

.is-heading.activity-logs-header {
  background: none;
  width: 75%;
  margin-left: 12.5%;
  box-shadow: none;
}

.activity-logs-header .action-buttons a {
  font-size: 20px;
}

.sublist-controls .sublist-layout-selectors {
  display: none !important;
}

.common-template-item .list-group,
.new-block .list-group {
  background-color: white;
}

.list-group-item.edit-field-container input,
#master_results_block form .list-group-item.edit-field-container select,
.list-group-item.edit-field-container textarea {
  background-color: rgb(248, 248, 248);
}

.panel.panel-default.activity-logs-item-block {
  border: 0;
  background: rgb(248, 248, 248);
}

.master-main-panel {
  background: rgb(248, 248, 248);
}

h4.list-group-item-heading.al-label-data-request-assignment-item {
  display: none;
}

ul.list-group.is-activity-log {
  border: 1px solid rgb(216, 216, 216);
  background: white;
}

ul.list-group.is-activity-log > li.list-group-item,
form ul.list-group > li.list-group-item {
  border: 0;
  background: none;
  font-size: 110%;
}

ul.list-group.is-activity-log > li.list-group-item.placeholder-caption-before,
form ul.list-group > li.list-group-item.placeholder-caption-before {
  background-color: rgb(234, 234, 234);
}

ul.list-group.is-activity-log h4.list-group-item-heading,
li.edit-form-header h4.list-group-item-heading {
  color: rgb(88, 88, 88);
  padding: 15px 0;
  font-size: 32px;
  font-family: var(--content-font-family);
  /* border-bottom: 3px solid rgb(228, 228, 228); */
}

ul.list-group.is-activity-log > li.list-group-item.caption-before,
ul.list-group > li.list-group-item.caption-before {
  padding: 10px 15px 0 15px;
  border-top: 1px solid rgb(228, 228, 228);
}

ul.list-group.is-activity-log > li.list-group-item.caption-before.placeholder-caption-before,
ul.list-group > li.list-group-item.caption-before.placeholder-caption-before {
  padding-bottom: 10px;
}

.new-block.new-after-parent.alr-new-block {
  width: 75%;
  margin-left: 12.5%;
}

form > ul.list-group {
  box-shadow: none;
  border: 1px solid rgb(216, 216, 216);
}

form .list-group-item:first-child {
  background: none;
}

.edit_activity_log_data_request_assignment.form-inline .input-sm {
  height: 36px;
  padding: 5px 10px;
  font-size: 16px;
  line-height: 1.5;
  border-radius: 3px;
}

.report-description {
  color: rgb(84, 84, 84);
  margin-left: 12.5%;
  width: 75%;
  color: rgb(84, 84, 84);
}

/* .advanced-form-selections {
  display: none;
} */

li.list-group-item em.all_caps {
  text-transform: none;
  font-style: normal;
  font-weight: normal;
}

.report-container > div > p.text-center > a {
  display: none;
}

.report-criteria .well {
  background: none;
  border: 0;
  box-shadow: none;
  /* border-bottom: 1px solid rgb(192, 192, 192);
    border-radius: 0; */
  padding-top: 0;
}

table.import-grid p.table-header-col-type,
table.table.report-table p.table-header-col-type,
.report-column-comment {
  font-weight: normal;
  font-family: var(--table-head-font);
  font-size: var(--table-head-font-size);
}

table.import-grid td,
table.table.report-table td {
  font-size: var(--table-font-size);
}

.report-description h1,
.report-description h2,
.report-description h3,
.report-description h4 {
  font-family: var(--content-font-family);
}

.al-shrinkable {
  min-height: 10px !important;
}

.common-template-item ul.list-group.expandable {
  max-height: 264px;
}

.common-template-item ul.list-group.expandable.expanded {
  max-height: none;
  border-bottom: 0;
}

.common-template-item ul.list-group.expandable:after {
  top: 268px;
}

.notes-block .notes-text {
  border-bottom: 1px solid silver;
  padding: 1em;
  border-top: 1px solid silver;
}

.custom-editor {
  background: white;
}

/* .dynamic-model--zeus-bulk-message-message .notes-text {
    font-family: monospace;
    font-size: 16px;
    font-weight: normal;
} */

#master-search-accordion .panel-default {
  margin-bottom: 5px;
}

.sublist-controls {
  width: 75%;
  margin-left: 12.5%;
}

.sublist-controls .sublist-filter-selectors {
  visibility: hidden;
}

.edit-field-container .input-sm,
.button-radio input[type="radio"] + label.radio-label {
  font-size: 17.6px;
}

.edit-field-container select.input-sm,
.edit-field-container .input-sm .option {
  font-size: 15px;
}

.edit-field-container .input-sm[data-attr-name="project_title"],
li.dynamic-model--data-request-project_title.result-field-container strong {
  font-size: 23px;
  font-weight: bold;
  min-height: 38px;
}

hr {
  border-top: 3px solid rgb(228, 228, 228);
}

td.report-el {
  font-family: var(--table-font-family);

  font-size: var(--table-font-size);
}

td.report-el.datadict-field-label {
  font-family: var(--table-head-font-family);
  font-size: var(--table-font-size) !important;
}

td.report-el.datadict-field-label pre,
td.report-el.datadict-field-attributes pre {
  white-space: pre-wrap;
  word-break: keep-all;
  max-width: 25vw;
}

td.report-el pre {
  font-family: var(--table-font-family);
  font-size: var(--table-font-size);
  padding: 0;
}

#modal_results_block .report-results-inner,
#modal_results_block_1 .report-results-inner {
    overflow-y: hidden;
}

.model-reference-disabled {
  display: none;
}

ul.list-group > div.model-reference-result.is-in-show-viewable {
  border-left: 3px solid rgb(192, 192, 192);
  margin-left: 21px;
  border-bottom: 1px solid rgb(228, 228, 228);
}

li.in-item-model-references.rr-mr span {
  font-size: 16px;
  font-style: italic;
  color: rgb(110, 110, 110);
}

li.in-item-model-references.rr-mr span i {
  font-style: normal;
  color: rgb(88, 88, 88);
  font-size: 28px;
  font-family: var(--content-font-family);
}

.model-reference-result .list-group-item.is-heading,
.model-reference-result .list-group-item.edit-form-header {
  height: 0;
  padding-top: 0;
  padding-bottom: 0;
  overflow: visible;
  min-height: 0;
}

.model-reference-result .list-group-item.is-heading a.edit-entity,
.model-reference-result .list-group-item.edit-form-header a.show-entity {
  margin-top: -26px;
}

.model-reference-result .list-group-item.is-heading h4 {
  display: none;
}

li.list-group-item.in-item-model-references.rr-mr {
  margin-top: 15px;
}

a.btn.embedded-add-item-button {
  font-size: 16px;
}

/* .model-reference-list > .model-reference-new-block {
  border-left: 3px solid rgb(192, 192, 192);
  margin-left: 21px;
} */

.chosen-container-multi .chosen-choices {
  border: 1px solid rgb(204, 204, 204);
  background-color: rgb(248, 248, 248);
  background-image: none;
  border-radius: 4px;
  padding: 0px 4px;
}

.chosen-container-multi.chosen-disabled .chosen-choices {
  border: 0;
  background-image: none;
  background: rgba(0, 0, 0, 0);
}

.chosen-container-multi .chosen-choices li.search-choice,
div.chosen-container.chosen-disabled li.search-choice {
  background-color: rgb(97, 97, 97);
  color: rgb(255, 255, 255);
  background-image: none;
  box-shadow: none;
  border: 1px solid rgb(97, 97, 97);
}

.model-reference-result .object-results-header.header-for-gen-model {
  display: block;
}

/* CLeanup the NFS container */
li.list-group-item.result-field-container.nfs-store--manage--container-data {
  display: none;
}

h4.container-name {
  display: none;
}

.container-heading-block a.refresh-container-list {
  margin-top: 6px;
}

.nfs-store-valid-files.panel {
  display: none;
}

.file-block.well {
  margin: 8px 16px;
  padding: 4px 16px;
}

.button-radio.classifications {
  display: none;
}

.action-buttons .add-item-button {
  display: none;
}
.action-buttons .add-item-button[data-target="#activity-log--data-request-assignment-request--1-"] {
  display: inline;
}

span.master-header-prefix {
  color: rgb(100, 100, 100);
  font-size: 19px;
  min-width: 500px;
  width: 100%;
  display: block;
  /* text-transform: capitalize; */
}

.master-header-prefix-block {
  width: 90%;
}

.master-result.num-masters-1,
.master-result.selected-result#master--1 {
  display: block;
  margin: 1% 0 0 0;
  border: 1px solid rgb(192, 192, 192);
}

.sublist-controls {
  display: none;
}

#master-report-data_requests__data_requests img[alt="Data Requests Process"] {
  width: 800px;
  margin: 0 auto;
  display: block;
}

li.list-group-item.caption-before.results-caption-before.dynamic-model--data-request-placeholder_banner,
li.list-group-item.caption-before.results-caption-before.dynamic-model--data-request-placeholder_attrib_requests {
  background: rgb(234, 234, 234);
}

li.list-group-item.caption-before.results-caption-before.dynamic-model--data-request-placeholder_banner h2,
li.list-group-item.caption-before.results-caption-before.dynamic-model--data-request-placeholder_attrib_requests h2 {
  margin-top: 10px;
}

li.placeholder-caption-before h3,
li.placeholder-caption-before h4,
li.caption-before h3,
li.caption-before h4 {
  font-weight: bold;
}

table.table {
  width: auto;
  min-width: 25%;
  background: rgb(239, 239, 239);
  margin-top: 1em;
  margin-bottom: 1em;
}<|MERGE_RESOLUTION|>--- conflicted
+++ resolved
@@ -1,8 +1,4 @@
-<<<<<<< HEAD
-:root {
-=======
 /* :root {
->>>>>>> bdbf7719
   --project-color: #5e4096;
   --link-color: #5e4096;
   --link-darker-color: #472f72;
@@ -23,11 +19,7 @@
   --table-font-size: 16px;
   --table-head-font-family: "Assistant", sans-serif;
   --table-head-font-size: 15px;
-<<<<<<< HEAD
-}
-=======
 } */
->>>>>>> bdbf7719
 
 @font-face {
   font-family: "Assistant";
@@ -325,7 +317,7 @@
 
 #modal_results_block .report-results-inner,
 #modal_results_block_1 .report-results-inner {
-    overflow-y: hidden;
+  overflow-y: hidden;
 }
 
 .model-reference-disabled {
