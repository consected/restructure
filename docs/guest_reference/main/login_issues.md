--- conflicted
+++ resolved
@@ -3,9 +3,6 @@
 If you are having trouble logging in, check you have followed the [login information](README.md), especially if this is your first time logging in.
 {{#if mfa_disabled}} {{else}}
 
-<<<<<<< HEAD
-The first time you login you should *not* enter anything in the **Two-Factor Authentication Code** field. For subsequent logins, sometimes it is necessary to close the authenticator app on your mobile device and reopen it to get it to refresh correctly
-=======
 You will need an authenticator app installed on your mobile device to complete your account setup and to login in the future.
 
 Two-Factor authenticator apps that are known to work well:
@@ -23,7 +20,6 @@
 If you know your password is correct but you are still being told that your login information is incorrect, sometimes it is necessary to close the authenticator app on your mobile device and reopen it to get it to refresh correctly.
 
 If you have lost the account in your authenticator app, uninstalled the app or need to set up a new mobile device, the app administrator ({{admin_email}}) should be able to reset your account so you can set up a new two-factor authenticator app.
->>>>>>> 007bf54b
 {{/if}}
 
 ---
@@ -32,9 +28,13 @@
 
 ---
 
+{{#if allow_users_to_register}}
+
 If you were allowed to register as a user without administrator assistance, you should receive a confirmation email with instructions for your first login.
 [Didn't receive confirmation instructions?]({{did_not_receive_confirmation_instructions_url}})
 
 ---
 
+{{/if}}
+
 Need help? Contact the app administrator: [{{admin_email}}](mailto:{{admin_email}})