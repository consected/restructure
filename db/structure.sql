--- conflicted
+++ resolved
@@ -415,17 +415,9 @@
   RETURN NEW;
 END;
 $$;
-<<<<<<< HEAD
 
 
 SET default_tablespace = '';
-=======
-
-
-SET default_tablespace = '';
-
-SET default_table_access_method = heap;
->>>>>>> a266134b
 
 --
 -- Name: nfs_store_archived_files; Type: TABLE; Schema: ml_app; Owner: -
@@ -2729,7 +2721,6 @@
 
 --
 -- Name: redcap_project_user_history_upd(); Type: FUNCTION; Schema: ref_data; Owner: -
-<<<<<<< HEAD
 --
 
 CREATE FUNCTION ref_data.redcap_project_user_history_upd() RETURNS trigger
@@ -2776,8 +2767,6 @@
 
 --
 -- Name: nfs_store_containers; Type: TABLE; Schema: ml_app; Owner: -
-=======
->>>>>>> a266134b
 --
 
 CREATE TABLE ml_app.nfs_store_containers (
@@ -6122,7 +6111,6 @@
 
 --
 -- Name: user_description_history; Type: TABLE; Schema: ml_app; Owner: -
-<<<<<<< HEAD
 --
 
 CREATE TABLE ml_app.user_description_history (
@@ -6198,8 +6186,6 @@
 
 --
 -- Name: user_history; Type: TABLE; Schema: ml_app; Owner: -
-=======
->>>>>>> a266134b
 --
 
 CREATE TABLE ml_app.user_description_history (
@@ -6211,7 +6197,6 @@
     name character varying,
     description character varying,
     disabled boolean,
-<<<<<<< HEAD
     admin_id integer,
     user_id integer,
     app_type_id integer,
@@ -6227,11 +6212,6 @@
     confirmation_token character varying,
     confirmed_at timestamp without time zone,
     confirmation_sent_at timestamp without time zone
-=======
-    admin_id bigint,
-    created_at timestamp without time zone NOT NULL,
-    updated_at timestamp without time zone NOT NULL
->>>>>>> a266134b
 );
 
 
@@ -6255,7 +6235,6 @@
 
 
 --
-<<<<<<< HEAD
 -- Name: user_preferences; Type: TABLE; Schema: ml_app; Owner: -
 --
 
@@ -6295,9 +6274,6 @@
 
 --
 -- Name: user_role_history; Type: TABLE; Schema: ml_app; Owner: -
-=======
--- Name: user_descriptions; Type: TABLE; Schema: ml_app; Owner: -
->>>>>>> a266134b
 --
 
 CREATE TABLE ml_app.user_descriptions (
@@ -8317,7 +8293,6 @@
 
 
 --
-<<<<<<< HEAD
 -- Name: user_description_history id; Type: DEFAULT; Schema: ml_app; Owner: -
 --
 
@@ -8333,9 +8308,6 @@
 
 --
 -- Name: user_history id; Type: DEFAULT; Schema: ml_app; Owner: -
-=======
--- Name: user_descriptions id; Type: DEFAULT; Schema: ml_app; Owner: -
->>>>>>> a266134b
 --
 
 ALTER TABLE ONLY ml_app.user_descriptions ALTER COLUMN id SET DEFAULT nextval('ml_app.user_descriptions_id_seq'::regclass);
@@ -9188,7 +9160,6 @@
 
 
 --
-<<<<<<< HEAD
 -- Name: user_description_history user_description_history_pkey; Type: CONSTRAINT; Schema: ml_app; Owner: -
 --
 
@@ -9206,9 +9177,6 @@
 
 --
 -- Name: user_history user_history_pkey; Type: CONSTRAINT; Schema: ml_app; Owner: -
-=======
--- Name: user_descriptions user_descriptions_pkey; Type: CONSTRAINT; Schema: ml_app; Owner: -
->>>>>>> a266134b
 --
 
 ALTER TABLE ONLY ml_app.user_descriptions
@@ -11088,7 +11056,6 @@
 
 
 --
-<<<<<<< HEAD
 -- Name: user_descriptions log_user_description_history_insert; Type: TRIGGER; Schema: ml_app; Owner: -
 --
 
@@ -11104,9 +11071,6 @@
 
 --
 -- Name: message_templates message_template_history_insert; Type: TRIGGER; Schema: ml_app; Owner: -
-=======
--- Name: player_contact_history fk_player_contact_history_users; Type: FK CONSTRAINT; Schema: ml_app; Owner: -
->>>>>>> a266134b
 --
 
 ALTER TABLE ONLY ml_app.player_contact_history
@@ -11157,7 +11121,6 @@
 -- Name: masters fk_rails_00b234154d; Type: FK CONSTRAINT; Schema: ml_app; Owner: -
 --
 
-<<<<<<< HEAD
 CREATE TRIGGER nfs_store_filter_history_insert AFTER INSERT ON ml_app.nfs_store_filters FOR EACH ROW EXECUTE PROCEDURE ml_app.log_nfs_store_filter_update();
 
 
@@ -11857,8 +11820,6 @@
 -- Name: masters fk_rails_00b234154d; Type: FK CONSTRAINT; Schema: ml_app; Owner: -
 --
 
-=======
->>>>>>> a266134b
 ALTER TABLE ONLY ml_app.masters
     ADD CONSTRAINT fk_rails_00b234154d FOREIGN KEY (user_id) REFERENCES ml_app.users(id);
 
@@ -12088,7 +12049,6 @@
 
 
 --
-<<<<<<< HEAD
 -- Name: user_description_history fk_rails_2cf2ce330f; Type: FK CONSTRAINT; Schema: ml_app; Owner: -
 --
 
@@ -12105,8 +12065,6 @@
 
 
 --
-=======
->>>>>>> a266134b
 -- Name: activity_log_player_contact_phones fk_rails_2de1cadfad; Type: FK CONSTRAINT; Schema: ml_app; Owner: -
 --
 
@@ -12259,7 +12217,6 @@
 
 
 --
-<<<<<<< HEAD
 -- Name: user_descriptions fk_rails_5a9926bbe8; Type: FK CONSTRAINT; Schema: ml_app; Owner: -
 --
 
@@ -12276,8 +12233,6 @@
 
 
 --
-=======
->>>>>>> a266134b
 -- Name: activity_log_player_contact_phones fk_rails_5ce1857310; Type: FK CONSTRAINT; Schema: ml_app; Owner: -
 --
 
@@ -12414,7 +12369,6 @@
 
 
 --
-<<<<<<< HEAD
 -- Name: user_description_history fk_rails_864938f733; Type: FK CONSTRAINT; Schema: ml_app; Owner: -
 --
 
@@ -12431,8 +12385,6 @@
 
 
 --
-=======
->>>>>>> a266134b
 -- Name: config_library_history fk_rails_88664b466b; Type: FK CONSTRAINT; Schema: ml_app; Owner: -
 --
 
@@ -12449,7 +12401,6 @@
 
 
 --
-<<<<<<< HEAD
 -- Name: user_description_history fk_rails_8f99de6d81; Type: FK CONSTRAINT; Schema: ml_app; Owner: -
 --
 
@@ -12466,8 +12417,6 @@
 
 
 --
-=======
->>>>>>> a266134b
 -- Name: sage_assignments fk_rails_971255ec2c; Type: FK CONSTRAINT; Schema: ml_app; Owner: -
 --
 
@@ -12684,7 +12633,6 @@
 
 
 --
-<<<<<<< HEAD
 -- Name: user_descriptions fk_rails_d15f63d454; Type: FK CONSTRAINT; Schema: ml_app; Owner: -
 --
 
@@ -12701,8 +12649,6 @@
 
 
 --
-=======
->>>>>>> a266134b
 -- Name: player_contacts fk_rails_d3c0ddde90; Type: FK CONSTRAINT; Schema: ml_app; Owner: -
 --
 
@@ -13159,7 +13105,6 @@
 
 
 --
-<<<<<<< HEAD
 -- Name: datadic_variable_history fk_rails_ef47f37820; Type: FK CONSTRAINT; Schema: ref_data; Owner: -
 --
 
@@ -13168,8 +13113,6 @@
 
 
 --
-=======
->>>>>>> a266134b
 -- Name: redcap_data_dictionary_history fk_rails_fffede9aa7; Type: FK CONSTRAINT; Schema: ref_data; Owner: -
 --
 
@@ -13550,7 +13493,6 @@
 ('20211222135957'),
 ('20211222140008'),
 ('20211222140019'),
-<<<<<<< HEAD
 ('20211231113457'),
 ('20220121143719'),
 ('20220131111232'),
@@ -13583,7 +13525,4 @@
 ('20220201102549'),
 ('20220201173928'),
 ('20220202175848');
-=======
-('20211231113457');
->>>>>>> a266134b
-
+
